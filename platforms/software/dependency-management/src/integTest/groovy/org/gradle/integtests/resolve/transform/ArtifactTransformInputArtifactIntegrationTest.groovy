--- conflicted
+++ resolved
@@ -64,14 +64,9 @@
     }
 
     // Documents existing behaviour. The absolute path of the input artifact is baked into the workspace identity
-<<<<<<< HEAD
     // for incremental transforms, and so when the path changes the outputs are invalidated
     def "can attach #description to input artifact property with incrementally transformed artifact but it has no effect when not caching"() {
-=======
-    // and so when the path changes the outputs are invalidated
-    def "can attach #description to input artifact property with project artifact file but it has no effect when not caching"() {
         createDirs("a", "b", "c")
->>>>>>> 123d0426
         settingsFile << "include 'a', 'b', 'c'"
         setupBuildWithColorTransform()
         buildFile << """
@@ -203,12 +198,8 @@
         "@PathSensitive(PathSensitivity.NONE)"      | "@PathSensitive(PathSensitivity.NONE)"
     }
 
-<<<<<<< HEAD
     def "can attach #normalization to input artifact property with #type transformed artifact directory but it has no effect when not caching"() {
-=======
-    def "can attach #description to input artifact property with project artifact directory but it has no effect when not caching"() {
         createDirs("a", "b", "c")
->>>>>>> 123d0426
         settingsFile << "include 'a', 'b', 'c'"
         setupBuildWithColorTransform {
             produceDirs()
@@ -391,12 +382,8 @@
         type = (incremental ? "incremental" : "non-incremental")
     }
 
-<<<<<<< HEAD
     def "re-runs incremental transform when input artifact file changes from file to missing"() {
-=======
-    def "re-runs transform when input artifact file changes from file to missing"() {
         createDirs("a", "b", "c")
->>>>>>> 123d0426
         settingsFile << "include 'a', 'b', 'c'"
         setupBuildWithColorTransform()
         buildFile << """
@@ -595,12 +582,8 @@
         outputContains("result = [b.jar.green, c.jar.green]")
     }
 
-<<<<<<< HEAD
     def "honors @PathSensitive(#sensitivity) to input artifact property for incremental artifact directory transforms when caching"() {
-=======
-    def "honors @PathSensitive(#sensitivity) to input artifact property for project artifact directory when caching"() {
         createDirs("a", "b", "c")
->>>>>>> 123d0426
         settingsFile << "include 'a', 'b', 'c'"
         setupBuildWithColorTransform {
             produceDirs()
@@ -810,12 +793,8 @@
         sensitivity << [PathSensitivity.RELATIVE, PathSensitivity.NAME_ONLY]
     }
 
-<<<<<<< HEAD
     def "honors content changes for @PathSensitive(NONE) on input artifact property for incremental artifact directory transforms when not caching"() {
-=======
-    def "honors content changes for @PathSensitive(NONE) on input artifact property for project artifact directory when not caching"() {
         createDirs("a", "b", "c")
->>>>>>> 123d0426
         settingsFile << "include 'a', 'b', 'c'"
         setupBuildWithColorTransform {
             produceDirs()
@@ -925,12 +904,8 @@
         outputContains("result = [b-dir.green, c-dir.green]")
     }
 
-<<<<<<< HEAD
     def "honors @PathSensitive(NONE) on input artifact property for incremental artifact directory transforms when caching"() {
-=======
-    def "honors @PathSensitive(NONE) on input artifact property for project artifact directory when caching"() {
         createDirs("a", "b", "c")
->>>>>>> 123d0426
         settingsFile << "include 'a', 'b', 'c'"
         setupBuildWithColorTransform {
             produceDirs()
@@ -1201,12 +1176,8 @@
         sensitivity << [PathSensitivity.RELATIVE, PathSensitivity.NAME_ONLY]
     }
 
-<<<<<<< HEAD
     def "honors content changes with @#annotation on input artifact property with incremental artifact transforms file when not caching"() {
-=======
-    def "honors content changes with @#annotation on input artifact property with project artifact file when not caching"() {
         createDirs("a", "b", "c")
->>>>>>> 123d0426
         settingsFile << "include 'a', 'b', 'c'"
         setupBuildWithColorTransform {
             produceJars()
@@ -1441,12 +1412,8 @@
         annotation << ["Classpath", "CompileClasspath"]
     }
 
-<<<<<<< HEAD
     def "honors runtime classpath normalization for input artifact for incremental transform"() {
-=======
-    def "honors runtime classpath normalization for input artifact"() {
         createDirs("a", "b", "c")
->>>>>>> 123d0426
         settingsFile << "include 'a', 'b', 'c'"
         setupBuildWithColorTransform {
             produceJars()
