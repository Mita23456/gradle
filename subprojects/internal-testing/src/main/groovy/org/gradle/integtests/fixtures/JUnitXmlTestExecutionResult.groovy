--- conflicted
+++ resolved
@@ -15,11 +15,7 @@
  */
 package org.gradle.integtests.fixtures
 
-<<<<<<< HEAD
-
-=======
 import groovy.xml.XmlSlurper
->>>>>>> b886a4a6
 import org.gradle.test.fixtures.file.TestFile
 
 import static org.hamcrest.CoreMatchers.equalTo
@@ -64,7 +60,7 @@
     }
 
     String fromFileToTestClass(File junitXmlFile) {
-        def xml = new groovy.xml.XmlSlurper().parse(junitXmlFile)
+        def xml = new XmlSlurper().parse(junitXmlFile)
         xml.@'name'.text()
     }
 
@@ -100,7 +96,7 @@
         assertThat(classes.keySet(), hasItem(testClass))
         def classFile = classes.get(testClass)
         assertThat(classFile, notNullValue())
-        return new groovy.xml.XmlSlurper().parse(classFile)
+        return new XmlSlurper().parse(classFile)
     }
 
     private def findTestClassStartsWith(String testClass) {
@@ -109,7 +105,7 @@
         def classEntry = classes.find { it.key.startsWith(testClass) }
         def classFile = classEntry.value
         assertThat(classFile, notNullValue())
-        return [classEntry.key, new groovy.xml.XmlSlurper().parse(classFile)]
+        return [classEntry.key, new XmlSlurper().parse(classFile)]
     }
 
     private def findClasses() {
