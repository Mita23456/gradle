/*
 * Copyright 2022 the original author or authors.
 *
 * Licensed under the Apache License, Version 2.0 (the "License");
 * you may not use this file except in compliance with the License.
 * You may obtain a copy of the License at
 *
 *      http://www.apache.org/licenses/LICENSE-2.0
 *
 * Unless required by applicable law or agreed to in writing, software
 * distributed under the License is distributed on an "AS IS" BASIS,
 * WITHOUT WARRANTIES OR CONDITIONS OF ANY KIND, either express or implied.
 * See the License for the specific language governing permissions and
 * limitations under the License.
 */

package org.gradle.api.tasks

import org.gradle.integtests.fixtures.AbstractIntegrationSpec
import org.gradle.integtests.fixtures.AvailableJavaHomes
import org.gradle.integtests.fixtures.executer.GradleContextualExecuter
import org.gradle.integtests.fixtures.jvm.JavaToolchainBuildOperationsFixture
import org.gradle.integtests.fixtures.jvm.JavaToolchainFixture
import org.gradle.integtests.fixtures.versions.KotlinGradlePluginVersions
import org.gradle.internal.jvm.Jvm
import org.gradle.internal.jvm.inspection.JvmInstallationMetadata
import org.gradle.internal.os.OperatingSystem
import org.gradle.test.fixtures.file.TestFile
import org.gradle.util.internal.TextUtil
import org.gradle.util.internal.VersionNumber
import spock.lang.Issue

class JavaToolchainBuildOperationsIntegrationTest extends AbstractIntegrationSpec implements JavaToolchainFixture, JavaToolchainBuildOperationsFixture {

    static kgpLatestVersions = new KotlinGradlePluginVersions().latests

    def setup() {
        captureBuildOperations()

        buildFile << """
            apply plugin: "java"

            ${mavenCentralRepository()}
            dependencies {
                testImplementation 'junit:junit:4.13'
            }
        """
    }

    @Issue("https://github.com/gradle/gradle/issues/21386")
    def "emits toolchain usages for a build #configureToolchain configured toolchain for '#task' task"() {
        JvmInstallationMetadata jdkMetadata
        if (configureToolchain == "without") {
            jdkMetadata = AvailableJavaHomes.getJvmInstallationMetadata(Jvm.current())
        } else {
            jdkMetadata = AvailableJavaHomes.getJvmInstallationMetadata(AvailableJavaHomes.differentJdk)

            if (configureToolchain == "with java plugin") {
                configureJavaPluginToolchainVersion(jdkMetadata)
            } else if (configureToolchain == "with per task") {
                configureToolchainPerTask(jdkMetadata)
            } else if (configureToolchain == "with java plugin and per task") {
                configureJavaPluginToolchainVersion(AvailableJavaHomes.getJvmInstallationMetadata(Jvm.current()))
                configureToolchainPerTask(jdkMetadata)
            } else {
                throw new IllegalArgumentException("Unknown configureToolchain: " + configureToolchain)
            }
        }

        file("src/main/java/Foo.java") << """
            /**
             * This is a {@code Foo} class.
             */
            public class Foo {}
        """

        file("src/test/java/FooTest.java") << """
            public class FooTest {
                @org.junit.Test
                public void test() {}
            }
        """

        when:
        withInstallations(jdkMetadata).run(task)
        def events = toolchainEvents(task)
        then:
        executedAndNotSkipped(task)
        assertToolchainUsages(events, jdkMetadata, tool)

        when:
        withInstallations(jdkMetadata).run(task)
        events = toolchainEvents(task)
        then:
        skipped(task)
        assertToolchainUsages(events, jdkMetadata, tool)

        where:
        task           | tool           | configureToolchain
        ":compileJava" | "JavaCompiler" | "with java plugin"
        ":compileJava" | "JavaCompiler" | "with per task"
        ":compileJava" | "JavaCompiler" | "with java plugin and per task"
        ":compileJava" | "JavaCompiler" | "without"
        ":test"        | "JavaLauncher" | "with java plugin"
        ":test"        | "JavaLauncher" | "with per task"
        ":test"        | "JavaLauncher" | "with java plugin and per task"
        ":test"        | "JavaLauncher" | "without"
        ":javadoc"     | "JavadocTool"  | "with java plugin"
        ":javadoc"     | "JavadocTool"  | "with per task"
        ":javadoc"     | "JavadocTool"  | "with java plugin and per task"
        ":javadoc"     | "JavadocTool"  | "without"
    }

    def "emits toolchain usages for a custom task that uses a toolchain property"() {
        def task = ":myToolchainTask"

        JvmInstallationMetadata jdkMetadata = AvailableJavaHomes.getJvmInstallationMetadata(AvailableJavaHomes.differentJdk)

        buildFile << """
            abstract class ToolchainTask extends DefaultTask {
                @Nested
                abstract Property<JavaLauncher> getLauncher1()
                @OutputFile
                abstract RegularFileProperty getOutputFile()

                @TaskAction
                void myAction() {
                    def output = outputFile.get().asFile
                    output << launcher1.get().executablePath
                }
            }

            tasks.register("myToolchainTask", ToolchainTask) {
                outputFile = layout.buildDirectory.file("output.txt")
                launcher1 = javaToolchains.launcherFor {
                    languageVersion = JavaLanguageVersion.of(${jdkMetadata.languageVersion.majorVersion})
                }
            }
        """

        when:
        withInstallations(jdkMetadata).run(task)
        def events = toolchainEvents(task)
        then:
        executedAndNotSkipped(task)
        assertToolchainUsages(events, jdkMetadata, "JavaLauncher")

        when:
        withInstallations(jdkMetadata).run(task)
        events = toolchainEvents(task)
        then:
        skipped(task)
        assertToolchainUsages(events, jdkMetadata, "JavaLauncher")
    }

    def "emits toolchain usages for a custom task that uses two different toolchains"() {
        def task = ":myToolchainTask"

        JvmInstallationMetadata jdkMetadata1 = AvailableJavaHomes.getJvmInstallationMetadata(Jvm.current())
        JvmInstallationMetadata jdkMetadata2 = AvailableJavaHomes.getJvmInstallationMetadata(AvailableJavaHomes.differentVersion)

        buildFile << """
            abstract class ToolchainTask extends DefaultTask {
                @Nested
                abstract Property<JavaLauncher> getLauncher1()
                @Nested
                abstract Property<JavaLauncher> getLauncher2()
                @OutputFile
                abstract RegularFileProperty getOutputFile()

                @TaskAction
                void myAction() {
                    def output = outputFile.get().asFile
                    output << launcher1.get().executablePath
                    output << launcher2.get().executablePath
                }
            }

            tasks.register("myToolchainTask", ToolchainTask) {
                outputFile = layout.buildDirectory.file("output.txt")
                launcher1 = javaToolchains.launcherFor {
                    languageVersion = JavaLanguageVersion.of(${jdkMetadata1.languageVersion.majorVersion})
                }
                launcher2 = javaToolchains.launcherFor {
                    languageVersion = JavaLanguageVersion.of(${jdkMetadata2.languageVersion.majorVersion})
                }
            }
        """

        when:
        withInstallations(jdkMetadata1, jdkMetadata2).run(task)
        def events = toolchainEvents(task)
        def events1 = filterByJavaVersion(events, jdkMetadata1)
        def events2 = filterByJavaVersion(events, jdkMetadata2)
        then:
        executedAndNotSkipped(task)
        events.size() > 0
        events.size() == events1.size() + events2.size() // no events from other toolchains
        assertToolchainUsages(events1, jdkMetadata1, "JavaLauncher")
        assertToolchainUsages(events2, jdkMetadata2, "JavaLauncher")

        when:
        withInstallations(jdkMetadata1, jdkMetadata2).run(task)
        events = toolchainEvents(task)
        events1 = filterByJavaVersion(events, jdkMetadata1)
        events2 = filterByJavaVersion(events, jdkMetadata2)
        then:
        skipped(task)
        events.size() > 0
        events.size() == events1.size() + events2.size() // no events from other toolchains
        assertToolchainUsages(events1, jdkMetadata1, "JavaLauncher")
        assertToolchainUsages(events2, jdkMetadata2, "JavaLauncher")
    }

    def "emits toolchain usages for custom tasks each using a different toolchain"() {
        JvmInstallationMetadata jdkMetadata1 = AvailableJavaHomes.getJvmInstallationMetadata(Jvm.current())
        JvmInstallationMetadata jdkMetadata2 = AvailableJavaHomes.getJvmInstallationMetadata(AvailableJavaHomes.differentVersion)

        buildFile << """
            abstract class ToolchainTask extends DefaultTask {
                @Nested
                abstract Property<JavaLauncher> getLauncher1()
                @OutputFile
                abstract RegularFileProperty getOutputFile()

                @TaskAction
                void myAction() {
                    def output = outputFile.get().asFile
                    output << launcher1.get().executablePath
                }
            }

            tasks.register("myToolchainTask1", ToolchainTask) {
                outputFile = layout.buildDirectory.file("output1.txt")
                launcher1 = javaToolchains.launcherFor {
                    languageVersion = JavaLanguageVersion.of(${jdkMetadata1.languageVersion.majorVersion})
                }
            }

            tasks.register("myToolchainTask2", ToolchainTask) {
                outputFile = layout.buildDirectory.file("output2.txt")
                launcher1 = javaToolchains.launcherFor {
                    languageVersion = JavaLanguageVersion.of(${jdkMetadata2.languageVersion.majorVersion})
                }
            }
        """

        when:
        withInstallations(jdkMetadata1, jdkMetadata2).run(":myToolchainTask1", ":myToolchainTask2")
        def events1 = toolchainEvents(":myToolchainTask1")
        def events2 = toolchainEvents(":myToolchainTask2")
        then:
        executedAndNotSkipped(":myToolchainTask1", ":myToolchainTask2")
        assertToolchainUsages(events1, jdkMetadata1, "JavaLauncher")
        assertToolchainUsages(events2, jdkMetadata2, "JavaLauncher")

        when:
        withInstallations(jdkMetadata1, jdkMetadata2).run(":myToolchainTask1", ":myToolchainTask2")
        events1 = toolchainEvents(":myToolchainTask1")
        events2 = toolchainEvents(":myToolchainTask2")
        then:
        skipped(":myToolchainTask1", ":myToolchainTask2")
        assertToolchainUsages(events1, jdkMetadata1, "JavaLauncher")
        assertToolchainUsages(events2, jdkMetadata2, "JavaLauncher")
    }

    def "emits toolchain usages for compilation that configures #option via fork options"() {
        JvmInstallationMetadata curJdk = AvailableJavaHomes.getJvmInstallationMetadata(Jvm.current())
        JvmInstallationMetadata jdkMetadata = AvailableJavaHomes.getJvmInstallationMetadata(AvailableJavaHomes.differentJdk)
        def path = TextUtil.normaliseFileSeparators(jdkMetadata.javaHome.toString() + appendPath)

        def compatibilityVersion = [curJdk, jdkMetadata].collect { it.languageVersion }.min()

        buildFile << """
            compileJava {
                options.fork = true
                ${configure.replace("<path>", path)}
                sourceCompatibility = "${compatibilityVersion}"
                targetCompatibility = "${compatibilityVersion}"
            }
        """

        file("src/main/java/Foo.java") << """
            public class Foo {}
        """

        def task = ":compileJava"

        when:
        withInstallations(jdkMetadata).run(task)
        def events = toolchainEvents(task)
        then:
        executedAndNotSkipped(task)
        assertToolchainUsages(events, jdkMetadata, "JavaCompiler")

        when:
        withInstallations(jdkMetadata).run(task)
        events = toolchainEvents(task)
        then:
        skipped(task)
        assertToolchainUsages(events, jdkMetadata, "JavaCompiler")

        where:
        option       | configure                                       | appendPath
        "java home"  | 'options.forkOptions.javaHome = file("<path>")' | ''
        "executable" | 'options.forkOptions.executable = "<path>"'     | OperatingSystem.current().getExecutableName('/bin/javac')
    }

    @Issue("https://github.com/gradle/gradle/issues/21367")
    def "emits toolchain usages for test that configures executable path"() {
        JvmInstallationMetadata jdkMetadata = AvailableJavaHomes.getJvmInstallationMetadata(AvailableJavaHomes.differentVersion)

        buildFile << """
            compileTestJava {
                javaCompiler = javaToolchains.compilerFor {
                    languageVersion = JavaLanguageVersion.of(${jdkMetadata.languageVersion.majorVersion})
                }
            }

            def javaExecutable = javaToolchains.launcherFor {
                languageVersion = JavaLanguageVersion.of(${jdkMetadata.languageVersion.majorVersion})
            }.get().executablePath

            test {
                executable = javaExecutable
            }
        """

        file("src/test/java/FooTest.java") << """
            public class FooTest {
                @org.junit.Test
                public void test() {}
            }
        """

        def task = ":test"

        when:
        withInstallations(jdkMetadata).run(task)
        def events = toolchainEvents(task)
        then:
        executedAndNotSkipped(task)
        assertToolchainUsages(events, jdkMetadata, "JavaLauncher")

        when:
        withInstallations(jdkMetadata).run(task)
        events = toolchainEvents(task)
        then:
        skipped(task)
        assertToolchainUsages(events, jdkMetadata, "JavaLauncher")
    }

    def "emits toolchain usages for test that configures executable path overriding toolchain java extension"() {
        JvmInstallationMetadata jdkMetadata1 = AvailableJavaHomes.getJvmInstallationMetadata(AvailableJavaHomes.differentVersion)
        JvmInstallationMetadata jdkMetadata2 = AvailableJavaHomes.getJvmInstallationMetadata(AvailableJavaHomes.getDifferentVersion(jdkMetadata1.languageVersion))

        def minJdk = [jdkMetadata1, jdkMetadata2].min { it.languageVersion }
        def maxJdk = [jdkMetadata1, jdkMetadata2].max { it.languageVersion }

        configureJavaPluginToolchainVersion(minJdk)

        buildFile << """
            def javaExecutable = javaToolchains.launcherFor {
                languageVersion = JavaLanguageVersion.of(${maxJdk.languageVersion.majorVersion})
            }.get().executablePath

            test {
                executable = javaExecutable
            }
        """

        file("src/test/java/FooTest.java") << """
            public class FooTest {
                @org.junit.Test
                public void test() {}
            }
        """

        def task = ":test"

        when:
        withInstallations(minJdk, maxJdk).run(task)
        def events = toolchainEvents(task)
        then:
        executedAndNotSkipped(task)
        assertToolchainUsages(events, maxJdk, "JavaLauncher")

        when:
        withInstallations(minJdk, maxJdk).run(task)
        events = toolchainEvents(task)
        then:
        skipped(task)
        assertToolchainUsages(events, maxJdk, "JavaLauncher")
    }

    @Issue("https://github.com/gradle/gradle/issues/21368")
    def "emits toolchain usages when configuring toolchains for #kotlinPlugin Kotlin plugin '#kotlinPluginVersion'"() {
        JvmInstallationMetadata jdkMetadata = AvailableJavaHomes.getJvmInstallationMetadata(AvailableJavaHomes.differentVersion)

        given:
        // override setup
        buildFile.text = """
            plugins {
                id("org.jetbrains.kotlin.jvm") version "$kotlinPluginVersion"
            }
            ${mavenCentralRepository()}
            dependencies {
                testImplementation 'junit:junit:4.13'
            }
            kotlin {
                jvmToolchain {
                    languageVersion = JavaLanguageVersion.of(${jdkMetadata.languageVersion.majorVersion})
                }
            }
        """
        file("src/main/kotlin/Foo.kt") << """
            class Foo {
                fun random() = 4
            }
        """
        file("src/test/kotlin/FooTest.kt") << """
            class FooTest {
                @org.junit.Test
                fun test() {}
            }
        """

        and:
        def kotlinVersionNumber = VersionNumber.parse(kotlinPluginVersion)
        def isKotlin1dot6 = kotlinVersionNumber.baseVersion < VersionNumber.parse("1.7.0")
        def isKotlin1dot8 = kotlinVersionNumber.baseVersion >= VersionNumber.parse("1.8.0")

        when:
        if (isKotlin1dot6) {
            def wrapUtilWarning = "The org.gradle.util.WrapUtil type has been deprecated. " +
                "This is scheduled to be removed in Gradle 9.0. " +
                "Consult the upgrading guide for further information: " +
                "https://docs.gradle.org/current/userguide/upgrading_version_7.html#org_gradle_util_reports_deprecations"
            if (GradleContextualExecuter.isConfigCache()) {
                executer.expectDocumentedDeprecationWarning(wrapUtilWarning)
            } else {
                executer.beforeExecute {
                    executer.expectDocumentedDeprecationWarning(wrapUtilWarning)
                }
            }
            executer.expectDocumentedDeprecationWarning(
<<<<<<< HEAD
                "The org.gradle.api.plugins.internal.DefaultBasePluginConvention type has been deprecated. " +
                    "This is scheduled to be removed in Gradle 9.0. " +
                    "Consult the upgrading guide for further information: https://docs.gradle.org/current/userguide/upgrading_version_8.html#base_convention_deprecation")
=======
                "The org.gradle.api.plugins.internal.DefaultJavaPluginConvention type has been deprecated. " +
                    "This is scheduled to be removed in Gradle 9.0. " +
                    "Consult the upgrading guide for further information: https://docs.gradle.org/current/userguide/upgrading_version_8.html#java_convention_deprecation")
>>>>>>> 57a2d524
            executer.expectDocumentedDeprecationWarning(
                "The AbstractCompile.destinationDir property has been deprecated. " +
                    "This is scheduled to be removed in Gradle 9.0. " +
                    "Please use the destinationDirectory property instead. " +
                    "Consult the upgrading guide for further information: https://docs.gradle.org/current/userguide/upgrading_version_7.html#compile_task_wiring")
            executer.expectDocumentedDeprecationWarning(
                "The Project.getConvention() method has been deprecated. " +
                    "This is scheduled to be removed in Gradle 9.0. " +
                    "Consult the upgrading guide for further information: " +
                    "https://docs.gradle.org/current/userguide/upgrading_version_8.html#deprecated_access_to_conventions")
            executer.expectDocumentedDeprecationWarning(
                "The org.gradle.api.plugins.Convention type has been deprecated. " +
                    "This is scheduled to be removed in Gradle 9.0. " +
                    "Consult the upgrading guide for further information: " +
                    "https://docs.gradle.org/current/userguide/upgrading_version_8.html#deprecated_access_to_conventions")
        }
        withInstallations(jdkMetadata).run(":compileKotlin", ":test")
        def eventsOnCompile = toolchainEvents(":compileKotlin")
        def eventsOnTest = toolchainEvents(":test")

        then:
        executedAndNotSkipped(":compileKotlin", ":test")
        println(eventsOnCompile)
        if (isKotlin1dot8) {
            // Kotlin 1.8 uses both launcher and compiler
            assertToolchainUsages(eventsOnCompile, jdkMetadata, "JavaLauncher", "JavaCompiler")
        } else {
            // The tool is a launcher with Kotlin < 1.8, because it runs own compilation in a Java VM
            assertToolchainUsages(eventsOnCompile, jdkMetadata, "JavaLauncher")
        }
        // Even though we only configure the toolchain within the `kotlin` block,
        // it actually affects the java launcher selected by the test task.
        assertToolchainUsages(eventsOnTest, jdkMetadata, "JavaLauncher")

        when:
        if (isKotlin1dot6 && GradleContextualExecuter.notConfigCache) {
            executer.expectDocumentedDeprecationWarning(
                "The org.gradle.api.plugins.internal.DefaultJavaPluginConvention type has been deprecated. " +
                    "This is scheduled to be removed in Gradle 9.0. " +
                    "Consult the upgrading guide for further information: https://docs.gradle.org/current/userguide/upgrading_version_8.html#java_convention_deprecation")
            executer.expectDocumentedDeprecationWarning(
                "The Project.getConvention() method has been deprecated. " +
                    "This is scheduled to be removed in Gradle 9.0. " +
                    "Consult the upgrading guide for further information: " +
                    "https://docs.gradle.org/current/userguide/upgrading_version_8.html#deprecated_access_to_conventions")
            executer.expectDocumentedDeprecationWarning(
                "The org.gradle.api.plugins.Convention type has been deprecated. " +
                    "This is scheduled to be removed in Gradle 9.0. " +
                    "Consult the upgrading guide for further information: " +
                    "https://docs.gradle.org/current/userguide/upgrading_version_8.html#deprecated_access_to_conventions")
        }
        withInstallations(jdkMetadata).run(":compileKotlin", ":test")
        eventsOnCompile = toolchainEvents(":compileKotlin")
        eventsOnTest = toolchainEvents(":test")

        then:
        if (isKotlin1dot6 && Jvm.current().javaVersion.java8 && GradleContextualExecuter.configCache) {
            // For Kotlin 1.6 the compilation is not up-to-date with configuration caching when running on Java 8
            executedAndNotSkipped(":compileKotlin")
        } else {
            skipped(":compileKotlin", ":test")
        }
        assertToolchainUsages(eventsOnCompile, jdkMetadata, "JavaLauncher")
        assertToolchainUsages(eventsOnTest, jdkMetadata, "JavaLauncher")

        where:
        kotlinPlugin | _
        "1.6"        | _
        "1.7"        | _
        "latest"     | _

        kotlinPluginVersion = kotlinPlugin == "latest" ? kgpLatestVersions.last() : latestStableKotlinPluginVersion(kotlinPlugin)
    }

    def "emits toolchain usages when task fails for 'compileJava' task"() {
        def task = ":compileJava"

        JvmInstallationMetadata jdkMetadata = AvailableJavaHomes.getJvmInstallationMetadata(AvailableJavaHomes.differentJdk)

        configureJavaPluginToolchainVersion(jdkMetadata)

        file("src/main/java/Foo.java") << """
            public class Foo extends Oops {}
        """

        when:
        withInstallations(jdkMetadata).fails(task)
        def events = toolchainEvents(task)
        then:
        failureDescriptionStartsWith("Execution failed for task '${task}'.")
        failureHasCause("Compilation failed; see the compiler error output for details.")
        result.assertHasErrorOutput("Foo.java:2: error: cannot find symbol")
        assertToolchainUsages(events, jdkMetadata, "JavaCompiler")
    }

    def "emits toolchain usages when task fails for 'test' task"() {
        def task = ":test"

        JvmInstallationMetadata jdkMetadata = AvailableJavaHomes.getJvmInstallationMetadata(AvailableJavaHomes.differentJdk)

        configureJavaPluginToolchainVersion(jdkMetadata)

        file("src/test/java/FooTest.java") << """
            public class FooTest {
                @org.junit.Test
                public void test() { org.junit.Assert.assertEquals(1, 2); }
            }
        """

        when:
        withInstallations(jdkMetadata).fails(task)
        def events = toolchainEvents(task)
        then:
        failureDescriptionStartsWith("Execution failed for task '${task}'.")
        failureHasCause("There were failing tests.")
        assertToolchainUsages(events, jdkMetadata, "JavaLauncher")
    }

    def "emits toolchain usages when task fails for 'javadoc' task"() {
        def task = ":javadoc"

        JvmInstallationMetadata jdkMetadata = AvailableJavaHomes.getJvmInstallationMetadata(AvailableJavaHomes.differentJdk)

        configureJavaPluginToolchainVersion(jdkMetadata)

        file("src/main/java/Foo.java") << """
            /**
             * This is a {@link Oops} class.
             */
            public class Foo {}
        """

        when:
        withInstallations(jdkMetadata).fails(task)
        def events = toolchainEvents(task)
        then:
        failureDescriptionStartsWith("Execution failed for task '${task}'.")
        failureCauseContains("Javadoc generation failed")
        assertToolchainUsages(events, jdkMetadata, "JavadocTool")
    }

    def "ignores toolchain usages at configuration time"() {
        JvmInstallationMetadata jdkMetadata = AvailableJavaHomes.getJvmInstallationMetadata(AvailableJavaHomes.differentJdk)
        buildFile << """
            println(javaToolchains.launcherFor {
                languageVersion = JavaLanguageVersion.of(${jdkMetadata.languageVersion.majorVersion})
            }.get().executablePath)

            task myTask {
                doLast {
                    println "Hello from \${name}"
                }
            }
        """

        when:
        withInstallations(jdkMetadata).run(":myTask")
        def events = toolchainEvents(":myTask")

        then:
        events.size() == 0
        output.contains(jdkMetadata.javaHome.toString())
    }

    private TestFile configureToolchainPerTask(JvmInstallationMetadata jdkMetadata) {
        buildFile << """
            compileJava {
                javaCompiler = javaToolchains.compilerFor {
                    languageVersion = JavaLanguageVersion.of(${jdkMetadata.languageVersion.majorVersion})
                }
            }

            compileTestJava {
                javaCompiler = javaToolchains.compilerFor {
                    languageVersion = JavaLanguageVersion.of(${jdkMetadata.languageVersion.majorVersion})
                }
            }

            test {
                javaLauncher = javaToolchains.launcherFor {
                    languageVersion = JavaLanguageVersion.of(${jdkMetadata.languageVersion.majorVersion})
                }
            }

            javadoc {
                javadocTool = javaToolchains.javadocToolFor {
                    languageVersion = JavaLanguageVersion.of(${jdkMetadata.languageVersion.majorVersion})
                }
            }
        """
    }

    private static String latestStableKotlinPluginVersion(String major) {
        return kgpLatestVersions.findAll { it.startsWith(major) && !it.contains("-") }.last()
    }
}<|MERGE_RESOLUTION|>--- conflicted
+++ resolved
@@ -444,15 +444,13 @@
                 }
             }
             executer.expectDocumentedDeprecationWarning(
-<<<<<<< HEAD
                 "The org.gradle.api.plugins.internal.DefaultBasePluginConvention type has been deprecated. " +
                     "This is scheduled to be removed in Gradle 9.0. " +
                     "Consult the upgrading guide for further information: https://docs.gradle.org/current/userguide/upgrading_version_8.html#base_convention_deprecation")
-=======
+            executer.expectDocumentedDeprecationWarning(
                 "The org.gradle.api.plugins.internal.DefaultJavaPluginConvention type has been deprecated. " +
                     "This is scheduled to be removed in Gradle 9.0. " +
                     "Consult the upgrading guide for further information: https://docs.gradle.org/current/userguide/upgrading_version_8.html#java_convention_deprecation")
->>>>>>> 57a2d524
             executer.expectDocumentedDeprecationWarning(
                 "The AbstractCompile.destinationDir property has been deprecated. " +
                     "This is scheduled to be removed in Gradle 9.0. " +
