--- conflicted
+++ resolved
@@ -163,12 +163,9 @@
                 typesToReprocess.add(entry.getKey());
             }
         }
-<<<<<<< HEAD
         for (String toReprocess : new ArrayList<>(typesToReprocess)) {
             typesToReprocess.removeAll(annotationProcessingData.getGeneratedTypesByOrigin().getOrDefault(toReprocess, Collections.emptySet()));
         }
-=======
->>>>>>> 0f50e410
         return typesToReprocess;
     }
 
