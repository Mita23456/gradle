--- conflicted
+++ resolved
@@ -1634,17 +1634,12 @@
         }
     }
 
-<<<<<<< HEAD
-    private class SelectedArtifactsProvider implements ResolutionResultProvider<VisitedArtifactSet> {
+    private class VisitedArtifactsSetProvider implements ResolutionResultProvider<VisitedArtifactSet> {
 
         @Override
         public ConfigurationIdentity getConfigurationIdentity() {
             return DefaultConfiguration.this.getIdentity();
         }
-
-=======
-    private class VisitedArtifactsSetProvider implements ResolutionResultProvider<VisitedArtifactSet> {
->>>>>>> b6d86128
         @Override
         public VisitedArtifactSet getTaskDependencyValue() {
             assertIsResolvable();
