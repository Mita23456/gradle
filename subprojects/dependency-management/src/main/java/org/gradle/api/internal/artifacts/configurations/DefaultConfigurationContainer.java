--- conflicted
+++ resolved
@@ -37,12 +37,6 @@
 import org.gradle.api.internal.artifacts.ivyservice.resolutionstrategy.DefaultCapabilitiesResolution;
 import org.gradle.api.internal.artifacts.ivyservice.resolutionstrategy.DefaultResolutionStrategy;
 import org.gradle.api.internal.attributes.ImmutableAttributesFactory;
-<<<<<<< HEAD
-import org.gradle.api.internal.collections.DomainObjectCollectionFactory;
-import org.gradle.api.internal.file.FileCollectionFactory;
-import org.gradle.api.internal.file.FileResolver;
-=======
->>>>>>> edd78453
 import org.gradle.api.internal.notations.ComponentIdentifierParserFactory;
 import org.gradle.api.internal.project.ProjectStateRegistry;
 import org.gradle.api.model.ObjectFactory;
@@ -62,54 +56,6 @@
     private final AtomicInteger detachedConfigurationDefaultNameCounter = new AtomicInteger(1);
     private final Factory<ResolutionStrategyInternal> resolutionStrategyFactory;
     private final DefaultRootComponentMetadataBuilder rootComponentMetadataBuilder;
-<<<<<<< HEAD
-    private final WorkerThreadRegistry workerThreadRegistry;
-    private final DomainObjectCollectionFactory domainObjectCollectionFactory;
-
-    public DefaultConfigurationContainer(ConfigurationResolver resolver,
-                                         Instantiator instantiator,
-                                         DomainObjectContext context,
-                                         ListenerManager listenerManager,
-                                         DependencyMetaDataProvider dependencyMetaDataProvider,
-                                         LocalComponentMetadataBuilder localComponentMetadataBuilder,
-                                         FileCollectionFactory fileCollectionFactory,
-                                         DependencySubstitutionRules globalDependencySubstitutionRules,
-                                         VcsMappingsStore vcsMappingsStore,
-                                         ComponentIdentifierFactory componentIdentifierFactory,
-                                         BuildOperationExecutor buildOperationExecutor,
-                                         TaskResolver taskResolver,
-                                         ImmutableAttributesFactory attributesFactory,
-                                         ImmutableModuleIdentifierFactory moduleIdentifierFactory,
-                                         ComponentSelectorConverter componentSelectorConverter,
-                                         DependencyLockingProvider dependencyLockingProvider,
-                                         ProjectStateRegistry projectStateRegistry,
-                                         CalculatedValueContainerFactory calculatedValueContainerFactory,
-                                         DocumentationRegistry documentationRegistry,
-                                         CollectionCallbackActionDecorator callbackDecorator,
-                                         UserCodeApplicationContext userCodeApplicationContext,
-                                         WorkerThreadRegistry workerThreadRegistry,
-                                         DomainObjectCollectionFactory domainObjectCollectionFactory,
-                                         NotationParser<Object, ComponentSelector> moduleSelectorNotationParser,
-                                         ObjectFactory objectFactory,
-                                         FileResolver fileResolver) {
-        super(Configuration.class, instantiator, new Configuration.Namer(), callbackDecorator);
-        this.resolver = resolver;
-        this.instantiator = instantiator;
-        this.context = context;
-        this.listenerManager = listenerManager;
-        this.dependencyMetaDataProvider = dependencyMetaDataProvider;
-        this.fileCollectionFactory = fileCollectionFactory;
-        this.buildOperationExecutor = buildOperationExecutor;
-        this.calculatedValueContainerFactory = calculatedValueContainerFactory;
-        this.userCodeApplicationContext = userCodeApplicationContext;
-        this.workerThreadRegistry = workerThreadRegistry;
-        this.domainObjectCollectionFactory = domainObjectCollectionFactory;
-        this.artifactNotationParser = new PublishArtifactNotationParserFactory(instantiator, dependencyMetaDataProvider, taskResolver, fileResolver).create();
-        this.capabilityNotationParser = new CapabilityNotationParserFactory(true).create();
-        this.attributesFactory = attributesFactory;
-        this.projectStateRegistry = projectStateRegistry;
-        this.documentationRegistry = documentationRegistry;
-=======
     private final DefaultConfigurationFactory defaultConfigurationFactory;
 
     public DefaultConfigurationContainer(
@@ -130,7 +76,6 @@
         DefaultConfigurationFactory defaultConfigurationFactory
     ) {
         super(Configuration.class, instantiator, new Configuration.Namer(), callbackDecorator);
->>>>>>> edd78453
         NotationParser<Object, Capability> dependencyCapabilityNotationParser = new CapabilityNotationParserFactory(false).create();
         resolutionStrategyFactory = () -> {
             CapabilitiesResolutionInternal capabilitiesResolutionInternal = instantiator.newInstance(DefaultCapabilitiesResolution.class, new CapabilityNotationParserFactory(false).create(), new ComponentIdentifierParserFactory().create());
