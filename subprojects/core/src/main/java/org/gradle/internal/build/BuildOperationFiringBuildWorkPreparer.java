/*
 * Copyright 2021 the original author or authors.
 *
 * Licensed under the Apache License, Version 2.0 (the "License");
 * you may not use this file except in compliance with the License.
 * You may obtain a copy of the License at
 *
 *      http://www.apache.org/licenses/LICENSE-2.0
 *
 * Unless required by applicable law or agreed to in writing, software
 * distributed under the License is distributed on an "AS IS" BASIS,
 * WITHOUT WARRANTIES OR CONDITIONS OF ANY KIND, either express or implied.
 * See the License for the specific language governing permissions and
 * limitations under the License.
 */

package org.gradle.internal.build;

import com.google.common.collect.ImmutableList;
import com.google.common.collect.ImmutableMap;
import org.gradle.api.NonNullApi;
import org.gradle.api.Task;
import org.gradle.api.internal.GradleInternal;
import org.gradle.execution.plan.ExecutionPlan;
import org.gradle.execution.plan.FinalizedExecutionPlan;
import org.gradle.execution.plan.QueryableExecutionPlan;
import org.gradle.internal.operations.BuildOperationContext;
import org.gradle.internal.operations.BuildOperationDescriptor;
import org.gradle.internal.operations.BuildOperationExecutor;
import org.gradle.internal.operations.RunnableBuildOperation;
import org.gradle.internal.operations.trace.CustomOperationTraceSerialization;
import org.gradle.execution.plan.ToPlannedNodeConverterRegistry;
import org.gradle.internal.taskgraph.NodeIdentity;

import javax.annotation.Nonnull;
<<<<<<< HEAD
=======
import javax.annotation.Nullable;
import java.util.ArrayList;
import java.util.Collection;
>>>>>>> dc0d30f7
import java.util.Collections;
import java.util.EnumSet;
import java.util.List;
import java.util.Set;
import java.util.function.Consumer;
import java.util.stream.Collectors;

import static org.gradle.internal.taskgraph.CalculateTaskGraphBuildOperationType.Details;
import static org.gradle.internal.taskgraph.CalculateTaskGraphBuildOperationType.PlannedNode;
import static org.gradle.internal.taskgraph.CalculateTaskGraphBuildOperationType.PlannedTask;
import static org.gradle.internal.taskgraph.CalculateTaskGraphBuildOperationType.Result;

@NonNullApi
public class BuildOperationFiringBuildWorkPreparer implements BuildWorkPreparer {
    private final BuildOperationExecutor buildOperationExecutor;
    private final BuildWorkPreparer delegate;
    private final ToPlannedNodeConverterRegistry converterRegistry;

    public BuildOperationFiringBuildWorkPreparer(BuildOperationExecutor buildOperationExecutor, BuildWorkPreparer delegate, ToPlannedNodeConverterRegistry converterRegistry) {
        this.buildOperationExecutor = buildOperationExecutor;
        this.delegate = delegate;
        this.converterRegistry = converterRegistry;
    }

    @Override
    public ExecutionPlan newExecutionPlan() {
        return delegate.newExecutionPlan();
    }

    @Override
    public void populateWorkGraph(GradleInternal gradle, ExecutionPlan plan, Consumer<? super ExecutionPlan> action) {
        buildOperationExecutor.run(new PopulateWorkGraph(delegate, gradle, plan, action, converterRegistry));
    }

    @Override
    public FinalizedExecutionPlan finalizeWorkGraph(GradleInternal gradle, ExecutionPlan plan) {
        return delegate.finalizeWorkGraph(gradle, plan);
    }

    private static class PopulateWorkGraph implements RunnableBuildOperation {
        private final BuildWorkPreparer delegate;
        private final GradleInternal gradle;
        private final ExecutionPlan plan;
        private final Consumer<? super ExecutionPlan> action;
        private final ToPlannedNodeConverterRegistry converterRegistry;

        public PopulateWorkGraph(BuildWorkPreparer delegate, GradleInternal gradle, ExecutionPlan plan, Consumer<? super ExecutionPlan> action, ToPlannedNodeConverterRegistry converterRegistry) {
            this.delegate = delegate;
            this.gradle = gradle;
            this.plan = plan;
            this.action = action;
            this.converterRegistry = converterRegistry;
        }

        @Override
        public void run(BuildOperationContext buildOperationContext) {
            populateTaskGraph();

            // create copy now - https://github.com/gradle/gradle/issues/12527
            QueryableExecutionPlan contents = plan.getContents();
            Set<Task> requestedTasks = contents.getRequestedTasks();
            Set<Task> filteredTasks = contents.getFilteredTasks();
            QueryableExecutionPlan.ScheduledNodes scheduledWork = contents.getScheduledNodes();

            PlannedNodeGraph plannedNodeGraph = computePlannedNodeGraph(scheduledWork);

            buildOperationContext.setResult(new CalculateTaskGraphResult(requestedTasks, filteredTasks, plannedNodeGraph));
        }

        void populateTaskGraph() {
            delegate.populateWorkGraph(gradle, plan, action);
        }

        @Nonnull
        @Override
        public BuildOperationDescriptor.Builder description() {
            //noinspection Convert2Lambda
            return BuildOperationDescriptor.displayName(gradle.contextualize("Calculate task graph"))
                .details(new Details() {
                    @Override
                    public String getBuildPath() {
                        return gradle.getIdentityPath().getPath();
                    }
                });
        }

        private PlannedNodeGraph computePlannedNodeGraph(QueryableExecutionPlan.ScheduledNodes scheduledWork) {
            PlannedNodeGraph.Collector collector = new PlannedNodeGraph.Collector(converterRegistry);
            scheduledWork.visitNodes(collector::collectNodes);
            return collector.getGraph();
        }

        private static class CalculateTaskGraphResult implements Result, CustomOperationTraceSerialization {

            private final Set<Task> requestedTasks;
            private final Set<Task> filteredTasks;
            private final PlannedNodeGraph plannedNodeGraph;

            public CalculateTaskGraphResult(Set<Task> requestedTasks, Set<Task> filteredTasks, PlannedNodeGraph plannedNodeGraph) {
                this.requestedTasks = requestedTasks;
                this.filteredTasks = filteredTasks;
                this.plannedNodeGraph = plannedNodeGraph;
            }

            @Override
            public List<String> getRequestedTaskPaths() {
                return toUniqueSortedTaskPaths(requestedTasks);
            }

            @Override
            public List<String> getExcludedTaskPaths() {
                return toUniqueSortedTaskPaths(filteredTasks);
            }

            @Override
            public List<PlannedTask> getTaskPlan() {
                @SuppressWarnings("unchecked")
                List<? extends PlannedTask> taskPlan = (List<? extends PlannedTask>) plannedNodeGraph.getNodes(PlannedNodeGraph.DetailLevel.LEVEL1_TASKS);
                return ImmutableList.copyOf(taskPlan);
            }

            @Override
            public List<PlannedNode> getExecutionPlan(Set<NodeIdentity.NodeType> types) {
                if (types.isEmpty()) {
                    return Collections.emptyList();
                }

                @SuppressWarnings("unchecked")
                List<PlannedNode> plan = (List<PlannedNode>) plannedNodeGraph.getNodes(PlannedNodeGraph.DetailLevel.from(types));
                return plan;
            }

            @Override
            public Object getCustomOperationTraceSerializableModel() {
                ImmutableMap.Builder<String, Object> builder = new ImmutableMap.Builder<>();
                builder.put("requestedTaskPaths", getRequestedTaskPaths());
                builder.put("excludedTaskPaths", getExcludedTaskPaths());
                builder.put("taskPlan", getTaskPlan());
                builder.put("executionPlan", getExecutionPlan(EnumSet.allOf(NodeIdentity.NodeType.class)));
                return builder.build();
            }

            private static List<String> toUniqueSortedTaskPaths(Set<Task> tasks) {
                return tasks.stream().map(Task::getPath).distinct().sorted().collect(Collectors.toList());
            }
        }
    }

<<<<<<< HEAD
=======
    private static List<String> toSortedTaskPaths(Set<Task> tasks) {
        return tasks.stream().map(Task::getPath).distinct().sorted().collect(Collectors.toList());
    }

    private static class NodeDependencyLookup implements ToPlannedNodeConverter.DependencyLookup {

        private final ToPlannedNodeConverterRegistry converterRegistry;

        private NodeDependencyLookup(ToPlannedNodeConverterRegistry converterRegistry) {
            this.converterRegistry = converterRegistry;
        }

        @Override
        public List<? extends NodeIdentity> findNodeDependencies(Node node) {
            return findDependencies(node, Node::getDependencySuccessors, it -> true).collect(Collectors.toList());
        }

        @Override
        public List<? extends TaskIdentity> findTaskDependencies(Node node) {
            return findDependencies(node, Node::getDependencySuccessors, it -> it instanceof TaskIdentity)
                .map(TaskIdentity.class::cast)
                .collect(Collectors.toList());
        }

        private Stream<? extends NodeIdentity> findDependencies(
            Node node,
            Function<? super Node, ? extends Collection<Node>> traverser,
            Predicate<NodeIdentity> isDependencyNode
        ) {
            return findIdentifiedNodes(node, traverser, isDependencyNode, newSetFromMap(new IdentityHashMap<>()));
        }

        private Stream<NodeIdentity> findIdentifiedNodes(
            Node curNode,
            Function<? super Node, ? extends Collection<Node>> traverser,
            Predicate<NodeIdentity> isDependencyNode,
            Set<Node> seen
        ) {
            Collection<Node> nodes = traverser.apply(curNode);
            if (nodes.isEmpty()) {
                return Stream.empty();
            }

            return nodes.stream()
                .filter(seen::add)
                .flatMap(node -> {
                    NodeIdentity nodeIdentity = identifyAsDependencyNode(node, isDependencyNode);
                    return nodeIdentity != null
                        ? Stream.of(nodeIdentity)
                        : findIdentifiedNodes(node, traverser, isDependencyNode, seen);
                });
        }

        @Nullable
        private NodeIdentity identifyAsDependencyNode(Node node, Predicate<NodeIdentity> isDependencyNode) {
            ToPlannedNodeConverter converter = converterRegistry.getConverter(node);
            if (converter == null) {
                return null;
            }
            NodeIdentity nodeIdentity = converter.getNodeIdentity(node);
            return isDependencyNode.test(nodeIdentity) ? nodeIdentity : null;
        }
    }
>>>>>>> dc0d30f7
}<|MERGE_RESOLUTION|>--- conflicted
+++ resolved
@@ -33,12 +33,6 @@
 import org.gradle.internal.taskgraph.NodeIdentity;
 
 import javax.annotation.Nonnull;
-<<<<<<< HEAD
-=======
-import javax.annotation.Nullable;
-import java.util.ArrayList;
-import java.util.Collection;
->>>>>>> dc0d30f7
 import java.util.Collections;
 import java.util.EnumSet;
 import java.util.List;
@@ -187,70 +181,4 @@
         }
     }
 
-<<<<<<< HEAD
-=======
-    private static List<String> toSortedTaskPaths(Set<Task> tasks) {
-        return tasks.stream().map(Task::getPath).distinct().sorted().collect(Collectors.toList());
-    }
-
-    private static class NodeDependencyLookup implements ToPlannedNodeConverter.DependencyLookup {
-
-        private final ToPlannedNodeConverterRegistry converterRegistry;
-
-        private NodeDependencyLookup(ToPlannedNodeConverterRegistry converterRegistry) {
-            this.converterRegistry = converterRegistry;
-        }
-
-        @Override
-        public List<? extends NodeIdentity> findNodeDependencies(Node node) {
-            return findDependencies(node, Node::getDependencySuccessors, it -> true).collect(Collectors.toList());
-        }
-
-        @Override
-        public List<? extends TaskIdentity> findTaskDependencies(Node node) {
-            return findDependencies(node, Node::getDependencySuccessors, it -> it instanceof TaskIdentity)
-                .map(TaskIdentity.class::cast)
-                .collect(Collectors.toList());
-        }
-
-        private Stream<? extends NodeIdentity> findDependencies(
-            Node node,
-            Function<? super Node, ? extends Collection<Node>> traverser,
-            Predicate<NodeIdentity> isDependencyNode
-        ) {
-            return findIdentifiedNodes(node, traverser, isDependencyNode, newSetFromMap(new IdentityHashMap<>()));
-        }
-
-        private Stream<NodeIdentity> findIdentifiedNodes(
-            Node curNode,
-            Function<? super Node, ? extends Collection<Node>> traverser,
-            Predicate<NodeIdentity> isDependencyNode,
-            Set<Node> seen
-        ) {
-            Collection<Node> nodes = traverser.apply(curNode);
-            if (nodes.isEmpty()) {
-                return Stream.empty();
-            }
-
-            return nodes.stream()
-                .filter(seen::add)
-                .flatMap(node -> {
-                    NodeIdentity nodeIdentity = identifyAsDependencyNode(node, isDependencyNode);
-                    return nodeIdentity != null
-                        ? Stream.of(nodeIdentity)
-                        : findIdentifiedNodes(node, traverser, isDependencyNode, seen);
-                });
-        }
-
-        @Nullable
-        private NodeIdentity identifyAsDependencyNode(Node node, Predicate<NodeIdentity> isDependencyNode) {
-            ToPlannedNodeConverter converter = converterRegistry.getConverter(node);
-            if (converter == null) {
-                return null;
-            }
-            NodeIdentity nodeIdentity = converter.getNodeIdentity(node);
-            return isDependencyNode.test(nodeIdentity) ? nodeIdentity : null;
-        }
-    }
->>>>>>> dc0d30f7
 }