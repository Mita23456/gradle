{
    "acceptedApiChanges": [
        {
            "type": "org.gradle.caching.configuration.BuildCacheConfiguration",
            "member": "Method org.gradle.caching.configuration.BuildCacheConfiguration.getLocal()",
            "acceptation": "Local cache configuration is always a DirectoryBuildCache now",
            "changes": []
        },
        {
            "type": "org.gradle.api.tasks.Delete",
            "member": "Method org.gradle.api.tasks.Delete.getClock()",
            "acceptation": "Injected service removed",
            "changes": [
                "Method has been removed"
            ]
        },
        {
            "type": "org.gradle.api.tasks.Delete",
            "member": "Method org.gradle.api.tasks.Delete.getFileResolver()",
            "acceptation": "Injected service removed",
            "changes": [
                "Method has been removed"
            ]
        },
        {
            "type": "org.gradle.api.tasks.Delete",
            "member": "Method org.gradle.api.tasks.Delete.getFileSystem()",
            "acceptation": "Injected service removed",
            "changes": [
                "Method has been removed"
            ]
        },
        {
            "type": "org.gradle.api.tasks.AbstractCopyTask",
            "member": "Method org.gradle.api.tasks.AbstractCopyTask.getFileSystem()",
            "acceptation": "Legacy type removed",
            "changes": [
                "Method return type has changed"
            ]
        },
        {
            "type": "org.gradle.plugins.signing.SignOperation",
            "member": "Class org.gradle.plugins.signing.SignOperation",
            "acceptation": "Public type turned internal to forbid direct instantiation",
            "changes": [
                "Class is now abstract"
            ]
        },
        {
            "type": "org.gradle.api.tasks.compile.AbstractCompile",
            "member": "Method org.gradle.api.tasks.compile.AbstractCompile.compile()",
            "acceptation": "method shouldn't be used",
            "changes": [
                "Method has been removed"
            ]
        },
        {
            "type": "org.gradle.language.nativeplatform.tasks.UnexportMainSymbol",
            "member": "Class org.gradle.language.nativeplatform.tasks.UnexportMainSymbol",
            "acceptation": "The class is incubating and was simply moved",
            "changes": [
                "Interface has been added"
            ]
        },
        {
            "type": "org.gradle.language.nativeplatform.tasks.UnexportMainSymbol",
            "member": "Method org.gradle.language.nativeplatform.tasks.UnexportMainSymbol.getObjects()",
            "acceptation": "The class is incubating and was simply moved",
            "changes": []
        },
        {
            "type": "org.gradle.language.nativeplatform.tasks.UnexportMainSymbol",
            "member": "Method org.gradle.language.nativeplatform.tasks.UnexportMainSymbol.getOutputDirectory()",
            "acceptation": "The class is incubating and was simply moved",
            "changes": []
        },
        {
            "type": "org.gradle.language.nativeplatform.tasks.UnexportMainSymbol",
            "member": "Method org.gradle.language.nativeplatform.tasks.UnexportMainSymbol.getRelocatedObjects()",
            "acceptation": "The class is incubating and was simply moved",
            "changes": []
        },
        {
            "type": "org.gradle.language.nativeplatform.tasks.UnexportMainSymbol",
            "member": "Method org.gradle.language.nativeplatform.tasks.UnexportMainSymbol.unexport(org.gradle.work.InputChanges)",
            "acceptation": "The class is incubating and was simply moved",
            "changes": []
        },
        {
            "type": "org.gradle.language.nativeplatform.tasks.UnexportMainSymbol",
            "member": "Constructor org.gradle.language.nativeplatform.tasks.UnexportMainSymbol()",
            "acceptation": "The class is incubating and was simply move",
            "changes": []
        },
        {
            "type": "org.gradle.api.plugins.antlr.AntlrTask",
            "member": "Method org.gradle.api.plugins.antlr.AntlrTask.execute(org.gradle.api.tasks.incremental.IncrementalTaskInputs)",
            "acceptation": "Migrated to use InputChanges",
            "changes": [
                "Method has been removed"
            ]
        },
        {
            "type": "org.gradle.api.artifacts.repositories.IvyArtifactRepository",
            "member": "Class org.gradle.api.artifacts.repositories.IvyArtifactRepository",
            "acceptation": "Common methods extracted to UrlArtifactRepository",
            "changes": [
                "org.gradle.api.artifacts.repositories.UrlArtifactRepository"
            ]
        },
        {
            "type": "org.gradle.api.artifacts.repositories.MavenArtifactRepository",
            "member": "Class org.gradle.api.artifacts.repositories.MavenArtifactRepository",
            "acceptation": "Common methods extracted to UrlArtifactRepository",
            "changes": [
                "org.gradle.api.artifacts.repositories.UrlArtifactRepository"
            ]
        },
        {
            "type": "org.gradle.api.tasks.TaskValidationException",
            "member": "Class org.gradle.api.tasks.TaskValidationException",
            "acceptation": "TaskValidationException is removed",
            "changes": [
                "Class has been removed"
            ]
        },
        {
            "type": "org.gradle.api.tasks.TaskValidationException",
            "member": "Constructor org.gradle.api.tasks.TaskValidationException(java.lang.String,java.util.List)",
            "acceptation": "TaskValidationException is removed",
            "changes": [
                "Constructor has been removed"
            ]
        },
        {
            "type": "org.gradle.plugin.devel.tasks.ValidateTaskProperties",
            "member": "Class org.gradle.plugin.devel.tasks.ValidateTaskProperties",
            "acceptation": "ValidateTaskProperties is no longer a ConventionTask",
            "changes": [
                "org.gradle.api.internal.ConventionTask.conventionMapping(java.lang.String,groovy.lang.Closure)",
                "org.gradle.api.internal.ConventionTask.conventionMapping(java.lang.String,java.util.concurrent.Callable)",
                "org.gradle.api.internal.ConventionTask.getConventionMapping()"
            ]
        },
        {
            "type": "org.gradle.kotlin.dsl.ComponentMetadataHandlerExtensionsKt",
            "member": "Class org.gradle.kotlin.dsl.ComponentMetadataHandlerExtensionsKt",
            "acceptation": "Reified versions of methods that are already de-incubated",
            "changes": []
        },
        {
            "type": "org.gradle.kotlin.dsl.ComponentMetadataHandlerExtensionsKt",
            "member": "Method org.gradle.kotlin.dsl.ComponentMetadataHandlerExtensionsKt.all(org.gradle.api.artifacts.dsl.ComponentMetadataHandler)",
            "acceptation": "Reified versions of methods that are already de-incubated",
            "changes": []
        },
        {
            "type": "org.gradle.kotlin.dsl.ComponentMetadataHandlerExtensionsKt",
            "member": "Method org.gradle.kotlin.dsl.ComponentMetadataHandlerExtensionsKt.all(org.gradle.api.artifacts.dsl.ComponentMetadataHandler,org.gradle.api.Action)",
            "acceptation": "Reified versions of methods that are already de-incubated",
            "changes": []
        },
        {
            "type": "org.gradle.kotlin.dsl.ComponentMetadataHandlerExtensionsKt",
            "member": "Method org.gradle.kotlin.dsl.ComponentMetadataHandlerExtensionsKt.withModule(org.gradle.api.artifacts.dsl.ComponentMetadataHandler,java.lang.Object)",
            "acceptation": "Reified versions of methods that are already de-incubated",
            "changes": []
        },
        {
            "type": "org.gradle.kotlin.dsl.ComponentMetadataHandlerExtensionsKt",
            "member": "Method org.gradle.kotlin.dsl.ComponentMetadataHandlerExtensionsKt.withModule(org.gradle.api.artifacts.dsl.ComponentMetadataHandler,java.lang.Object,org.gradle.api.Action)",
            "acceptation": "Reified versions of methods that are already de-incubated",
            "changes": []
        },
        {
            "type": "org.gradle.api.reflect.TypeOf",
            "member": "Method org.gradle.api.reflect.TypeOf.getLowerBound()",
            "acceptation": "It goes with the already public API, getUpperBound",
            "changes": []
        },
        {
            "type": "org.gradle.StartParameter",
            "member": "Method org.gradle.StartParameter.doUseEmptySettings()",
            "acceptation": "Method added to work around the deprecation of useEmptySettings(). Users are not intended to extend the StartParameter class.",
            "changes": []
        },
        {
            "type": "org.gradle.api.artifacts.ComponentMetadataDetails",
            "member": "Method org.gradle.api.artifacts.ComponentMetadataDetails.addVariant(java.lang.String,org.gradle.api.Action)",
            "acceptation": "Method added to complete component metadata rules functionality that is de-incubated in 6.0",
            "changes": [
                "Method added to interface"
            ]
        },
        {
            "type": "org.gradle.api.artifacts.ComponentMetadataDetails",
            "member": "Method org.gradle.api.artifacts.ComponentMetadataDetails.addVariant(java.lang.String,java.lang.String,org.gradle.api.Action)",
            "acceptation": "Method added to complete component metadata rules functionality that is de-incubated in 6.0",
            "changes": [
                "Method added to interface"
            ]
        },
        {
            "type": "org.gradle.api.artifacts.MutableVariantFilesMetadata",
            "member": "Class org.gradle.api.artifacts.MutableVariantFilesMetadata",
            "acceptation": "Method added to complete component metadata rules functionality that is de-incubated in 6.0",
            "changes": []
        },
        {
            "type": "org.gradle.api.artifacts.MutableVariantFilesMetadata",
            "member": "Method org.gradle.api.artifacts.MutableVariantFilesMetadata.addFile(java.lang.String)",
            "acceptation": "Method added to complete component metadata rules functionality that is de-incubated in 6.0",
            "changes": []
        },
        {
            "type": "org.gradle.api.artifacts.MutableVariantFilesMetadata",
            "member": "Method org.gradle.api.artifacts.MutableVariantFilesMetadata.addFile(java.lang.String,java.lang.String)",
            "acceptation": "Method added to complete component metadata rules functionality that is de-incubated in 6.0",
            "changes": []
        },
        {
            "type": "org.gradle.api.artifacts.MutableVariantFilesMetadata",
            "member": "Method org.gradle.api.artifacts.MutableVariantFilesMetadata.removeAllFiles()",
            "acceptation": "Method added to complete component metadata rules functionality that is de-incubated in 6.0",
            "changes": []
        },
        {
            "type": "org.gradle.api.artifacts.VariantFileMetadata",
            "member": "Class org.gradle.api.artifacts.VariantFileMetadata",
            "acceptation": "Method added to complete component metadata rules functionality that is de-incubated in 6.0",
            "changes": []
        },
        {
            "type": "org.gradle.api.artifacts.VariantFileMetadata",
            "member": "Method org.gradle.api.artifacts.VariantFileMetadata.getName()",
            "acceptation": "Method added to complete component metadata rules functionality that is de-incubated in 6.0",
            "changes": []
        },
        {
            "type": "org.gradle.api.artifacts.VariantFileMetadata",
            "member": "Method org.gradle.api.artifacts.VariantFileMetadata.getUrl()",
            "acceptation": "Method added to complete component metadata rules functionality that is de-incubated in 6.0",
            "changes": []
        },
        {
            "type": "org.gradle.api.publish.ivy.IvyPublication",
            "member": "Method org.gradle.api.publish.ivy.IvyPublication.suppressAllIvyMetadataWarnings()",
            "acceptation": "Method added to complete GMM publishing functionality that is the default in 6.0",
            "changes": [
                "Method added to interface"
            ]
        },
        {
            "type": "org.gradle.api.publish.ivy.IvyPublication",
            "member": "Method org.gradle.api.publish.ivy.IvyPublication.suppressIvyMetadataWarningsFor(java.lang.String)",
            "acceptation": "Method added to complete GMM publishing functionality that is the default in 6.0",
            "changes": [
                "Method added to interface"
            ]
        },
        {
            "type": "org.gradle.api.publish.maven.MavenPublication",
            "member": "Method org.gradle.api.publish.maven.MavenPublication.suppressAllPomMetadataWarnings()",
            "acceptation": "Method added to complete GMM publishing functionality that is the default in 6.0",
            "changes": [
                "Method added to interface"
            ]
        },
        {
            "type": "org.gradle.api.publish.maven.MavenPublication",
            "member": "Method org.gradle.api.publish.maven.MavenPublication.suppressPomMetadataWarningsFor(java.lang.String)",
            "acceptation": "Method added to complete GMM publishing functionality that is the default in 6.0",
            "changes": [
                "Method added to interface"
            ]
        },
        {
            "type": "org.gradle.api.plugins.BasePluginConvention",
            "member": "Method org.gradle.api.plugins.BasePluginConvention.getDistsDirectory()",
            "acceptation": "This replaces getDistsDir",
            "changes": [
                "Abstract method has been added to this class"
            ]
        },
        {
            "type": "org.gradle.api.plugins.BasePluginConvention",
            "member": "Method org.gradle.api.plugins.BasePluginConvention.getLibsDirectory()",
            "acceptation": "This replaces getLibsDir",
            "changes": [
                "Abstract method has been added to this class"
            ]
        },
        {
<<<<<<< HEAD
            "type": "org.gradle.kotlin.dsl.KotlinScriptTemplate",
            "member": "Class org.gradle.kotlin.dsl.KotlinScriptTemplate",
            "acceptation": "Annotation is no longer required",
            "changes": [
                "Class has been removed"
            ]
=======
            "type": "org.gradle.api.DefaultTask",
            "member": "Method org.gradle.api.DefaultTask.newInputDirectory()",
            "acceptation": "Deprecated member removed",
            "changes": [
                "Method has been removed"
            ]
        },
        {
            "type": "org.gradle.api.DefaultTask",
            "member": "Method org.gradle.api.DefaultTask.newInputFile()",
            "acceptation": "Deprecated member removed",
            "changes": [
                "Method has been removed"
            ]
        },
        {
            "type": "org.gradle.api.DefaultTask",
            "member": "Method org.gradle.api.DefaultTask.newOutputDirectory()",
            "acceptation": "Deprecated member removed",
            "changes": [
                "Method has been removed"
            ]
        },
        {
            "type": "org.gradle.api.DefaultTask",
            "member": "Method org.gradle.api.DefaultTask.newOutputFile()",
            "acceptation": "Deprecated member removed",
            "changes": [
                "Method has been removed"
            ]
        },
        {
            "type": "org.gradle.api.dsl.ConventionProperty",
            "member": "Class org.gradle.api.dsl.ConventionProperty",
            "acceptation": "Deprecated member removed",
            "changes": [
                "Class has been removed"
            ]
        },
        {
            "type": "org.gradle.api.dsl.ConventionProperty",
            "member": "Constructor org.gradle.api.dsl.ConventionProperty()",
            "acceptation": "Deprecated member removed",
            "changes": [
                "Constructor has been removed"
            ]
        },
        {
            "type": "org.gradle.api.Nullable",
            "member": "Class org.gradle.api.Nullable",
            "acceptation": "Deprecated member removed",
            "changes": [
                "Class has been removed"
            ]
        },
        {
            "type": "org.gradle.api.plugins.ExtensionContainer",
            "member": "Method org.gradle.api.plugins.ExtensionContainer.getSchema()",
            "acceptation": "Deprecated member removed",
            "changes": [
                "Method has been removed"
            ]
        },
        {
            "type": "org.gradle.api.tasks.CompatibilityAdapterForTaskInputs",
            "member": "Class org.gradle.api.tasks.CompatibilityAdapterForTaskInputs",
            "acceptation": "Deprecated member removed",
            "changes": [
                "Class has been removed"
            ]
        },
        {
            "type": "org.gradle.api.tasks.CompatibilityAdapterForTaskInputs",
            "member": "Method org.gradle.api.tasks.CompatibilityAdapterForTaskInputs.property(java.lang.String,java.lang.Object)",
            "acceptation": "Deprecated member removed",
            "changes": [
                "Method has been removed"
            ]
        },
        {
            "type": "org.gradle.StartParameter",
            "member": "Method org.gradle.StartParameter.isInteractive()",
            "acceptation": "Deprecated member removed",
            "changes": [
                "Method has been removed"
            ]
        },
        {
            "type": "org.gradle.StartParameter",
            "member": "Method org.gradle.StartParameter.isRecompileScripts()",
            "acceptation": "Deprecated member removed",
            "changes": [
                "Method has been removed"
            ]
        },
        {
            "type": "org.gradle.StartParameter",
            "member": "Method org.gradle.StartParameter.setInteractive(boolean)",
            "acceptation": "Deprecated member removed",
            "changes": [
                "Method has been removed"
            ]
        },
        {
            "type": "org.gradle.StartParameter",
            "member": "Method org.gradle.StartParameter.setRecompileScripts(boolean)",
            "acceptation": "Deprecated member removed",
            "changes": [
                "Method has been removed"
            ]
        },
        {
            "type": "org.gradle.testfixtures.ProjectBuilder",
            "member": "Constructor org.gradle.testfixtures.ProjectBuilder()",
            "acceptation": "Deprecated member removed",
            "changes": [
                "Constructor is less accessible"
            ]
        },
        {
            "type": "org.gradle.api.tasks.SourceSetOutput",
            "member": "Method org.gradle.api.tasks.SourceSetOutput.isLegacyLayout()",
            "acceptation": "Deprecated member removed",
            "changes": [
                "Method has been removed"
            ]
        },
        {
            "type": "org.gradle.api.tasks.compile.JavaCompile",
            "member": "Method org.gradle.api.tasks.compile.JavaCompile.getEffectiveAnnotationProcessorPath()",
            "acceptation": "Deprecated member removed",
            "changes": [
                "Method has been removed"
            ]
        },
        {
            "type": "org.gradle.api.tasks.compile.JavaCompile",
            "member": "Method org.gradle.api.tasks.compile.JavaCompile.getSources()",
            "acceptation": "Deprecated member removed",
            "changes": []
        },
        {
            "type": "org.gradle.caching.configuration.BuildCacheConfiguration",
            "member": "Method org.gradle.caching.configuration.BuildCacheConfiguration.local(java.lang.Class)",
            "acceptation": "Local cache configuration is always a DirectoryBuildCache now",
            "changes": [
                "Method return type has changed"
            ]
        },
        {
            "type": "org.gradle.caching.configuration.BuildCacheConfiguration",
            "member": "Method org.gradle.caching.configuration.BuildCacheConfiguration.local(java.lang.Class,org.gradle.api.Action)",
            "acceptation": "Local cache configuration is always a DirectoryBuildCache now",
            "changes": [
                "Method return type has changed"
            ]
        },
        {
            "type": "org.gradle.kotlin.dsl.BuildCacheConfigurationExtensionsKt",
            "member": "Method org.gradle.kotlin.dsl.BuildCacheConfigurationExtensionsKt.local(org.gradle.caching.configuration.BuildCacheConfiguration)",
            "acceptation": "Local cache configuration is always a DirectoryBuildCache now",
            "changes": [
                "Method return type has changed"
            ]
        },
        {
            "type": "org.gradle.kotlin.dsl.BuildCacheConfigurationExtensionsKt",
            "member": "Method org.gradle.kotlin.dsl.BuildCacheConfigurationExtensionsKt.local(org.gradle.caching.configuration.BuildCacheConfiguration,kotlin.jvm.functions.Function1)",
            "acceptation": "Local cache configuration is always a DirectoryBuildCache now",
            "changes": [
                "Method return type has changed"
            ]
        },
        {
            "type": "org.gradle.plugin.devel.tasks.ValidateTaskProperties",
            "member": "Method org.gradle.plugin.devel.tasks.ValidateTaskProperties.getClassLoaderFactory()",
            "acceptation": "Deprecated member removed",
            "changes": [
                "Method has been removed"
            ]
        },
        {
            "type": "org.gradle.plugin.devel.tasks.ValidateTaskProperties",
            "member": "Method org.gradle.plugin.devel.tasks.ValidateTaskProperties.getDocumentationRegistry()",
            "acceptation": "Deprecated member removed",
            "changes": [
                "Method has been removed"
            ]
        },
        {
            "type": "org.gradle.plugin.devel.tasks.ValidateTaskProperties",
            "member": "Method org.gradle.plugin.devel.tasks.ValidateTaskProperties.setClasses(org.gradle.api.file.FileCollection)",
            "acceptation": "Deprecated member removed",
            "changes": [
                "Method has been removed"
            ]
        },
        {
            "type": "org.gradle.plugin.devel.tasks.ValidateTaskProperties",
            "member": "Method org.gradle.plugin.devel.tasks.ValidateTaskProperties.setClasspath(org.gradle.api.file.FileCollection)",
            "acceptation": "Deprecated member removed",
            "changes": [
                "Method has been removed"
            ]
        },
        {
            "type": "org.gradle.plugin.devel.tasks.ValidateTaskProperties",
            "member": "Method org.gradle.plugin.devel.tasks.ValidateTaskProperties.validateTaskClasses()",
            "acceptation": "Deprecated member removed",
            "changes": [
                "Method has been removed"
            ]
        },
        {
            "type": "org.gradle.language.scala.tasks.AbstractScalaCompile",
            "member": "Method org.gradle.language.scala.tasks.AbstractScalaCompile.getEffectiveAnnotationProcessorPath()",
            "acceptation": "Deprecated member removed",
            "changes": [
                "Method has been removed"
            ]
        },
        {
            "type": "org.gradle.api.publish.maven.tasks.AbstractPublishToMaven",
            "member": "Method org.gradle.api.publish.maven.tasks.AbstractPublishToMaven.getLoggingManagerFactory()",
            "acceptation": "Deprecated member removed",
            "changes": [
                "Method has been removed"
            ]
        },
        {
            "type": "org.gradle.plugins.signing.Sign",
            "member": "Method org.gradle.plugins.signing.Sign.getInputFiles()",
            "acceptation": "Deprecated member removed",
            "changes": [
                "Method has been removed"
            ]
        },
        {
            "type": "org.gradle.plugins.signing.Sign",
            "member": "Method org.gradle.plugins.signing.Sign.getOutputFiles()",
            "acceptation": "Deprecated member removed",
            "changes": [
                "Method has been removed"
            ]
        },
        {
            "type": "org.gradle.testing.jacoco.plugins.JacocoTaskExtension",
            "member": "Method org.gradle.testing.jacoco.plugins.JacocoTaskExtension.isAppend()",
            "acceptation": "Deprecated member removed",
            "changes": [
                "Method has been removed"
            ]
        },
        {
            "type": "org.gradle.testing.jacoco.plugins.JacocoTaskExtension",
            "member": "Method org.gradle.testing.jacoco.plugins.JacocoTaskExtension.setAppend(boolean)",
            "acceptation": "Deprecated member removed",
            "changes": [
                "Method has been removed"
            ]
        },
        {
            "type": "org.gradle.testing.jacoco.tasks.JacocoReportBase",
            "member": "Method org.gradle.testing.jacoco.tasks.JacocoReportBase.setAdditionalClassDirs(org.gradle.api.file.FileCollection)",
            "acceptation": "Deprecated member removed",
            "changes": [
                "Method has been removed"
            ]
        },
        {
            "type": "org.gradle.testing.jacoco.tasks.JacocoReportBase",
            "member": "Method org.gradle.testing.jacoco.tasks.JacocoReportBase.setAdditionalSourceDirs(org.gradle.api.file.FileCollection)",
            "acceptation": "Deprecated member removed",
            "changes": [
                "Method has been removed"
            ]
        },
        {
            "type": "org.gradle.testing.jacoco.tasks.JacocoReportBase",
            "member": "Method org.gradle.testing.jacoco.tasks.JacocoReportBase.setClassDirectories(org.gradle.api.file.FileCollection)",
            "acceptation": "Deprecated member removed",
            "changes": [
                "Method has been removed"
            ]
        },
        {
            "type": "org.gradle.testing.jacoco.tasks.JacocoReportBase",
            "member": "Method org.gradle.testing.jacoco.tasks.JacocoReportBase.setExecutionData(org.gradle.api.file.FileCollection)",
            "acceptation": "Deprecated member removed",
            "changes": [
                "Method has been removed"
            ]
        },
        {
            "type": "org.gradle.testing.jacoco.tasks.JacocoReportBase",
            "member": "Method org.gradle.testing.jacoco.tasks.JacocoReportBase.setSourceDirectories(org.gradle.api.file.FileCollection)",
            "acceptation": "Deprecated member removed",
            "changes": [
                "Method has been removed"
            ]
        },
        {
            "type": "org.gradle.testing.jacoco.plugins.JacocoPlugin",
            "member": "Method org.gradle.testing.jacoco.plugins.JacocoPlugin.configureDefaultOutputPathForJacocoMerge()",
            "acceptation": "Deprecated member made private",
            "changes": [
                "Method is less accessible",
                "Method return type has changed"
            ]
        },
        {
            "type": "org.gradle.api.plugins.quality.JDependPlugin",
            "member": "Class org.gradle.api.plugins.quality.JDependPlugin",
            "acceptation": "Deprecated member removed",
            "changes": [
                "Class has been removed"
            ]
        },
        {
            "type": "org.gradle.api.plugins.quality.JDependPlugin",
            "member": "Field DEFAULT_JDEPEND_VERSION",
            "acceptation": "Deprecated member removed",
            "changes": [
                "Field has been removed"
            ]
        },
        {
            "type": "org.gradle.api.plugins.quality.JDependPlugin",
            "member": "Method org.gradle.api.plugins.quality.JDependPlugin.beforeApply()",
            "acceptation": "Deprecated member removed",
            "changes": [
                "Method has been removed"
            ]
        },
        {
            "type": "org.gradle.api.plugins.quality.JDependPlugin",
            "member": "Method org.gradle.api.plugins.quality.JDependPlugin.configureConfiguration(org.gradle.api.artifacts.Configuration)",
            "acceptation": "Deprecated member removed",
            "changes": [
                "Method has been removed"
            ]
        },
        {
            "type": "org.gradle.api.plugins.quality.JDependPlugin",
            "member": "Method org.gradle.api.plugins.quality.JDependPlugin.configureForSourceSet(org.gradle.api.tasks.SourceSet,org.gradle.api.plugins.quality.JDepend)",
            "acceptation": "Deprecated member removed",
            "changes": [
                "Method has been removed"
            ]
        },
        {
            "type": "org.gradle.api.plugins.quality.JDependPlugin",
            "member": "Method org.gradle.api.plugins.quality.JDependPlugin.configureForSourceSet(org.gradle.api.tasks.SourceSet,java.lang.Object)",
            "acceptation": "Deprecated member removed",
            "changes": [
                "Method has been removed"
            ]
        },
        {
            "type": "org.gradle.api.plugins.quality.JDependPlugin",
            "member": "Method org.gradle.api.plugins.quality.JDependPlugin.configureTaskDefaults(org.gradle.api.plugins.quality.JDepend,java.lang.String)",
            "acceptation": "Deprecated member removed",
            "changes": [
                "Method has been removed"
            ]
        },
        {
            "type": "org.gradle.api.plugins.quality.JDependPlugin",
            "member": "Method org.gradle.api.plugins.quality.JDependPlugin.configureTaskDefaults(java.lang.Object,java.lang.String)",
            "acceptation": "Deprecated member removed",
            "changes": [
                "Method has been removed"
            ]
        },
        {
            "type": "org.gradle.api.plugins.quality.JDependPlugin",
            "member": "Method org.gradle.api.plugins.quality.JDependPlugin.createExtension()",
            "acceptation": "Deprecated member removed",
            "changes": [
                "Method has been removed"
            ]
        },
        {
            "type": "org.gradle.api.plugins.quality.JDependPlugin",
            "member": "Method org.gradle.api.plugins.quality.JDependPlugin.getTaskType()",
            "acceptation": "Deprecated member removed",
            "changes": [
                "Method has been removed"
            ]
        },
        {
            "type": "org.gradle.api.plugins.quality.JDependPlugin",
            "member": "Method org.gradle.api.plugins.quality.JDependPlugin.getToolName()",
            "acceptation": "Deprecated member removed",
            "changes": [
                "Method has been removed"
            ]
        },
        {
            "type": "org.gradle.api.plugins.quality.JDependPlugin",
            "member": "Constructor org.gradle.api.plugins.quality.JDependPlugin()",
            "acceptation": "Deprecated member removed",
            "changes": [
                "Constructor has been removed"
            ]
        },
        {
            "type": "org.gradle.api.plugins.quality.JDependExtension",
            "member": "Class org.gradle.api.plugins.quality.JDependExtension",
            "acceptation": "Deprecated member removed",
            "changes": [
                "Class has been removed"
            ]
        },
        {
            "type": "org.gradle.api.plugins.quality.JDependExtension",
            "member": "Constructor org.gradle.api.plugins.quality.JDependExtension()",
            "acceptation": "Deprecated member removed",
            "changes": [
                "Constructor has been removed"
            ]
        },
        {
            "type": "org.gradle.api.plugins.quality.JDepend",
            "member": "Class org.gradle.api.plugins.quality.JDepend",
            "acceptation": "Deprecated member removed",
            "changes": [
                "Class has been removed"
            ]
        },
        {
            "type": "org.gradle.api.plugins.quality.JDepend",
            "member": "Method org.gradle.api.plugins.quality.JDepend.getAntBuilder()",
            "acceptation": "Deprecated member removed",
            "changes": [
                "Method has been removed"
            ]
        },
        {
            "type": "org.gradle.api.plugins.quality.JDepend",
            "member": "Method org.gradle.api.plugins.quality.JDepend.getClassesDirs()",
            "acceptation": "Deprecated member removed",
            "changes": [
                "Method has been removed"
            ]
        },
        {
            "type": "org.gradle.api.plugins.quality.JDepend",
            "member": "Method org.gradle.api.plugins.quality.JDepend.getJdependClasspath()",
            "acceptation": "Deprecated member removed",
            "changes": [
                "Method has been removed"
            ]
        },
        {
            "type": "org.gradle.api.plugins.quality.JDepend",
            "member": "Method org.gradle.api.plugins.quality.JDepend.getObjectFactory()",
            "acceptation": "Deprecated member removed",
            "changes": [
                "Method has been removed"
            ]
        },
        {
            "type": "org.gradle.api.plugins.quality.JDepend",
            "member": "Method org.gradle.api.plugins.quality.JDepend.getReports()",
            "acceptation": "Deprecated member removed",
            "changes": [
                "Method has been removed"
            ]
        },
        {
            "type": "org.gradle.api.plugins.quality.JDepend",
            "member": "Method org.gradle.api.plugins.quality.JDepend.reports(groovy.lang.Closure)",
            "acceptation": "Deprecated member removed",
            "changes": [
                "Method has been removed"
            ]
        },
        {
            "type": "org.gradle.api.plugins.quality.JDepend",
            "member": "Method org.gradle.api.plugins.quality.JDepend.reports(org.gradle.api.Action)",
            "acceptation": "Deprecated member removed",
            "changes": [
                "Method has been removed"
            ]
        },
        {
            "type": "org.gradle.api.plugins.quality.JDepend",
            "member": "Method org.gradle.api.plugins.quality.JDepend.run()",
            "acceptation": "Deprecated member removed",
            "changes": [
                "Method has been removed"
            ]
        },
        {
            "type": "org.gradle.api.plugins.quality.JDepend",
            "member": "Method org.gradle.api.plugins.quality.JDepend.setClassesDirs(org.gradle.api.file.FileCollection)",
            "acceptation": "Deprecated member removed",
            "changes": [
                "Method has been removed"
            ]
        },
        {
            "type": "org.gradle.api.plugins.quality.JDepend",
            "member": "Method org.gradle.api.plugins.quality.JDepend.setJdependClasspath(org.gradle.api.file.FileCollection)",
            "acceptation": "Deprecated member removed",
            "changes": [
                "Method has been removed"
            ]
        },
        {
            "type": "org.gradle.api.plugins.quality.JDepend",
            "member": "Constructor org.gradle.api.plugins.quality.JDepend()",
            "acceptation": "Deprecated member removed",
            "changes": [
                "Constructor has been removed"
            ]
        },
        {
            "type": "org.gradle.api.plugins.quality.JDependReports",
            "member": "Class org.gradle.api.plugins.quality.JDependReports",
            "acceptation": "Deprecated member removed",
            "changes": [
                "Class has been removed"
            ]
        },
        {
            "type": "org.gradle.api.plugins.quality.JDependReports",
            "member": "Method org.gradle.api.plugins.quality.JDependReports.getText()",
            "acceptation": "Deprecated member removed",
            "changes": [
                "Method has been removed"
            ]
        },
        {
            "type": "org.gradle.api.plugins.quality.JDependReports",
            "member": "Method org.gradle.api.plugins.quality.JDependReports.getXml()",
            "acceptation": "Deprecated member removed",
            "changes": [
                "Method has been removed"
            ]
        },
        {
            "type": "org.gradle.api.plugins.quality.FindBugsPlugin",
            "member": "Class org.gradle.api.plugins.quality.FindBugsPlugin",
            "acceptation": "Deprecated member removed",
            "changes": [
                "Class has been removed"
            ]
        },
        {
            "type": "org.gradle.api.plugins.quality.FindBugsPlugin",
            "member": "Field DEFAULT_FINDBUGS_VERSION",
            "acceptation": "Deprecated member removed",
            "changes": [
                "Field has been removed"
            ]
        },
        {
            "type": "org.gradle.api.plugins.quality.FindBugsPlugin",
            "member": "Method org.gradle.api.plugins.quality.FindBugsPlugin.beforeApply()",
            "acceptation": "Deprecated member removed",
            "changes": [
                "Method has been removed"
            ]
        },
        {
            "type": "org.gradle.api.plugins.quality.FindBugsPlugin",
            "member": "Method org.gradle.api.plugins.quality.FindBugsPlugin.configureConfiguration(org.gradle.api.artifacts.Configuration)",
            "acceptation": "Deprecated member removed",
            "changes": [
                "Method has been removed"
            ]
        },
        {
            "type": "org.gradle.api.plugins.quality.FindBugsPlugin",
            "member": "Method org.gradle.api.plugins.quality.FindBugsPlugin.configureForSourceSet(org.gradle.api.tasks.SourceSet,org.gradle.api.plugins.quality.FindBugs)",
            "acceptation": "Deprecated member removed",
            "changes": [
                "Method has been removed"
            ]
        },
        {
            "type": "org.gradle.api.plugins.quality.FindBugsPlugin",
            "member": "Method org.gradle.api.plugins.quality.FindBugsPlugin.configureForSourceSet(org.gradle.api.tasks.SourceSet,java.lang.Object)",
            "acceptation": "Deprecated member removed",
            "changes": [
                "Method has been removed"
            ]
        },
        {
            "type": "org.gradle.api.plugins.quality.FindBugsPlugin",
            "member": "Method org.gradle.api.plugins.quality.FindBugsPlugin.configureTaskDefaults(org.gradle.api.plugins.quality.FindBugs,java.lang.String)",
            "acceptation": "Deprecated member removed",
            "changes": [
                "Method has been removed"
            ]
        },
        {
            "type": "org.gradle.api.plugins.quality.FindBugsPlugin",
            "member": "Method org.gradle.api.plugins.quality.FindBugsPlugin.configureTaskDefaults(java.lang.Object,java.lang.String)",
            "acceptation": "Deprecated member removed",
            "changes": [
                "Method has been removed"
            ]
        },
        {
            "type": "org.gradle.api.plugins.quality.FindBugsPlugin",
            "member": "Method org.gradle.api.plugins.quality.FindBugsPlugin.createExtension()",
            "acceptation": "Deprecated member removed",
            "changes": [
                "Method has been removed"
            ]
        },
        {
            "type": "org.gradle.api.plugins.quality.FindBugsPlugin",
            "member": "Method org.gradle.api.plugins.quality.FindBugsPlugin.getTaskType()",
            "acceptation": "Deprecated member removed",
            "changes": [
                "Method has been removed"
            ]
        },
        {
            "type": "org.gradle.api.plugins.quality.FindBugsPlugin",
            "member": "Method org.gradle.api.plugins.quality.FindBugsPlugin.getToolName()",
            "acceptation": "Deprecated member removed",
            "changes": [
                "Method has been removed"
            ]
        },
        {
            "type": "org.gradle.api.plugins.quality.FindBugsPlugin",
            "member": "Constructor org.gradle.api.plugins.quality.FindBugsPlugin()",
            "acceptation": "Deprecated member removed",
            "changes": [
                "Constructor has been removed"
            ]
        },
        {
            "type": "org.gradle.api.plugins.quality.FindBugsExtension",
            "member": "Class org.gradle.api.plugins.quality.FindBugsExtension",
            "acceptation": "Deprecated member removed",
            "changes": [
                "Class has been removed"
            ]
        },
        {
            "type": "org.gradle.api.plugins.quality.FindBugsExtension",
            "member": "Method org.gradle.api.plugins.quality.FindBugsExtension.getEffort()",
            "acceptation": "Deprecated member removed",
            "changes": [
                "Method has been removed"
            ]
        },
        {
            "type": "org.gradle.api.plugins.quality.FindBugsExtension",
            "member": "Method org.gradle.api.plugins.quality.FindBugsExtension.getExcludeBugsFilter()",
            "acceptation": "Deprecated member removed",
            "changes": [
                "Method has been removed"
            ]
        },
        {
            "type": "org.gradle.api.plugins.quality.FindBugsExtension",
            "member": "Method org.gradle.api.plugins.quality.FindBugsExtension.getExcludeBugsFilterConfig()",
            "acceptation": "Deprecated member removed",
            "changes": [
                "Method has been removed"
            ]
        },
        {
            "type": "org.gradle.api.plugins.quality.FindBugsExtension",
            "member": "Method org.gradle.api.plugins.quality.FindBugsExtension.getExcludeFilter()",
            "acceptation": "Deprecated member removed",
            "changes": [
                "Method has been removed"
            ]
        },
        {
            "type": "org.gradle.api.plugins.quality.FindBugsExtension",
            "member": "Method org.gradle.api.plugins.quality.FindBugsExtension.getExcludeFilterConfig()",
            "acceptation": "Deprecated member removed",
            "changes": [
                "Method has been removed"
            ]
        },
        {
            "type": "org.gradle.api.plugins.quality.FindBugsExtension",
            "member": "Method org.gradle.api.plugins.quality.FindBugsExtension.getExtraArgs()",
            "acceptation": "Deprecated member removed",
            "changes": [
                "Method has been removed"
            ]
        },
        {
            "type": "org.gradle.api.plugins.quality.FindBugsExtension",
            "member": "Method org.gradle.api.plugins.quality.FindBugsExtension.getIncludeFilter()",
            "acceptation": "Deprecated member removed",
            "changes": [
                "Method has been removed"
            ]
        },
        {
            "type": "org.gradle.api.plugins.quality.FindBugsExtension",
            "member": "Method org.gradle.api.plugins.quality.FindBugsExtension.getIncludeFilterConfig()",
            "acceptation": "Deprecated member removed",
            "changes": [
                "Method has been removed"
            ]
        },
        {
            "type": "org.gradle.api.plugins.quality.FindBugsExtension",
            "member": "Method org.gradle.api.plugins.quality.FindBugsExtension.getOmitVisitors()",
            "acceptation": "Deprecated member removed",
            "changes": [
                "Method has been removed"
            ]
        },
        {
            "type": "org.gradle.api.plugins.quality.FindBugsExtension",
            "member": "Method org.gradle.api.plugins.quality.FindBugsExtension.getReportLevel()",
            "acceptation": "Deprecated member removed",
            "changes": [
                "Method has been removed"
            ]
        },
        {
            "type": "org.gradle.api.plugins.quality.FindBugsExtension",
            "member": "Method org.gradle.api.plugins.quality.FindBugsExtension.getVisitors()",
            "acceptation": "Deprecated member removed",
            "changes": [
                "Method has been removed"
            ]
        },
        {
            "type": "org.gradle.api.plugins.quality.FindBugsExtension",
            "member": "Method org.gradle.api.plugins.quality.FindBugsExtension.setEffort(java.lang.String)",
            "acceptation": "Deprecated member removed",
            "changes": [
                "Method has been removed"
            ]
        },
        {
            "type": "org.gradle.api.plugins.quality.FindBugsExtension",
            "member": "Method org.gradle.api.plugins.quality.FindBugsExtension.setExcludeBugsFilter(java.io.File)",
            "acceptation": "Deprecated member removed",
            "changes": [
                "Method has been removed"
            ]
        },
        {
            "type": "org.gradle.api.plugins.quality.FindBugsExtension",
            "member": "Method org.gradle.api.plugins.quality.FindBugsExtension.setExcludeBugsFilterConfig(org.gradle.api.resources.TextResource)",
            "acceptation": "Deprecated member removed",
            "changes": [
                "Method has been removed"
            ]
        },
        {
            "type": "org.gradle.api.plugins.quality.FindBugsExtension",
            "member": "Method org.gradle.api.plugins.quality.FindBugsExtension.setExcludeFilter(java.io.File)",
            "acceptation": "Deprecated member removed",
            "changes": [
                "Method has been removed"
            ]
        },
        {
            "type": "org.gradle.api.plugins.quality.FindBugsExtension",
            "member": "Method org.gradle.api.plugins.quality.FindBugsExtension.setExcludeFilterConfig(org.gradle.api.resources.TextResource)",
            "acceptation": "Deprecated member removed",
            "changes": [
                "Method has been removed"
            ]
        },
        {
            "type": "org.gradle.api.plugins.quality.FindBugsExtension",
            "member": "Method org.gradle.api.plugins.quality.FindBugsExtension.setExtraArgs(java.util.Collection)",
            "acceptation": "Deprecated member removed",
            "changes": [
                "Method has been removed"
            ]
        },
        {
            "type": "org.gradle.api.plugins.quality.FindBugsExtension",
            "member": "Method org.gradle.api.plugins.quality.FindBugsExtension.setIncludeFilter(java.io.File)",
            "acceptation": "Deprecated member removed",
            "changes": [
                "Method has been removed"
            ]
        },
        {
            "type": "org.gradle.api.plugins.quality.FindBugsExtension",
            "member": "Method org.gradle.api.plugins.quality.FindBugsExtension.setIncludeFilterConfig(org.gradle.api.resources.TextResource)",
            "acceptation": "Deprecated member removed",
            "changes": [
                "Method has been removed"
            ]
        },
        {
            "type": "org.gradle.api.plugins.quality.FindBugsExtension",
            "member": "Method org.gradle.api.plugins.quality.FindBugsExtension.setOmitVisitors(java.util.Collection)",
            "acceptation": "Deprecated member removed",
            "changes": [
                "Method has been removed"
            ]
        },
        {
            "type": "org.gradle.api.plugins.quality.FindBugsExtension",
            "member": "Method org.gradle.api.plugins.quality.FindBugsExtension.setReportLevel(java.lang.String)",
            "acceptation": "Deprecated member removed",
            "changes": [
                "Method has been removed"
            ]
        },
        {
            "type": "org.gradle.api.plugins.quality.FindBugsExtension",
            "member": "Method org.gradle.api.plugins.quality.FindBugsExtension.setVisitors(java.util.Collection)",
            "acceptation": "Deprecated member removed",
            "changes": [
                "Method has been removed"
            ]
        },
        {
            "type": "org.gradle.api.plugins.quality.FindBugsExtension",
            "member": "Constructor org.gradle.api.plugins.quality.FindBugsExtension(org.gradle.api.Project)",
            "acceptation": "Deprecated member removed",
            "changes": [
                "Constructor has been removed"
            ]
        },
        {
            "type": "org.gradle.api.plugins.quality.FindBugs",
            "member": "Class org.gradle.api.plugins.quality.FindBugs",
            "acceptation": "Deprecated member removed",
            "changes": [
                "Class has been removed"
            ]
        },
        {
            "type": "org.gradle.api.plugins.quality.FindBugs",
            "member": "Method org.gradle.api.plugins.quality.FindBugs.extraArgs(java.lang.Iterable)",
            "acceptation": "Deprecated member removed",
            "changes": [
                "Method has been removed"
            ]
        },
        {
            "type": "org.gradle.api.plugins.quality.FindBugs",
            "member": "Method org.gradle.api.plugins.quality.FindBugs.extraArgs(java.lang.String[])",
            "acceptation": "Deprecated member removed",
            "changes": [
                "Method has been removed"
            ]
        },
        {
            "type": "org.gradle.api.plugins.quality.FindBugs",
            "member": "Method org.gradle.api.plugins.quality.FindBugs.getCandidateClassFiles()",
            "acceptation": "Deprecated member removed",
            "changes": [
                "Method has been removed"
            ]
        },
        {
            "type": "org.gradle.api.plugins.quality.FindBugs",
            "member": "Method org.gradle.api.plugins.quality.FindBugs.getClasses()",
            "acceptation": "Deprecated member removed",
            "changes": [
                "Method has been removed"
            ]
        },
        {
            "type": "org.gradle.api.plugins.quality.FindBugs",
            "member": "Method org.gradle.api.plugins.quality.FindBugs.getClasspath()",
            "acceptation": "Deprecated member removed",
            "changes": [
                "Method has been removed"
            ]
        },
        {
            "type": "org.gradle.api.plugins.quality.FindBugs",
            "member": "Method org.gradle.api.plugins.quality.FindBugs.getEffort()",
            "acceptation": "Deprecated member removed",
            "changes": [
                "Method has been removed"
            ]
        },
        {
            "type": "org.gradle.api.plugins.quality.FindBugs",
            "member": "Method org.gradle.api.plugins.quality.FindBugs.getExcludeBugsFilter()",
            "acceptation": "Deprecated member removed",
            "changes": [
                "Method has been removed"
            ]
        },
        {
            "type": "org.gradle.api.plugins.quality.FindBugs",
            "member": "Method org.gradle.api.plugins.quality.FindBugs.getExcludeBugsFilterConfig()",
            "acceptation": "Deprecated member removed",
            "changes": [
                "Method has been removed"
            ]
        },
        {
            "type": "org.gradle.api.plugins.quality.FindBugs",
            "member": "Method org.gradle.api.plugins.quality.FindBugs.getExcludeFilter()",
            "acceptation": "Deprecated member removed",
            "changes": [
                "Method has been removed"
            ]
        },
        {
            "type": "org.gradle.api.plugins.quality.FindBugs",
            "member": "Method org.gradle.api.plugins.quality.FindBugs.getExcludeFilterConfig()",
            "acceptation": "Deprecated member removed",
            "changes": [
                "Method has been removed"
            ]
        },
        {
            "type": "org.gradle.api.plugins.quality.FindBugs",
            "member": "Method org.gradle.api.plugins.quality.FindBugs.getExtraArgs()",
            "acceptation": "Deprecated member removed",
            "changes": [
                "Method has been removed"
            ]
        },
        {
            "type": "org.gradle.api.plugins.quality.FindBugs",
            "member": "Method org.gradle.api.plugins.quality.FindBugs.getFindbugsClasspath()",
            "acceptation": "Deprecated member removed",
            "changes": [
                "Method has been removed"
            ]
        },
        {
            "type": "org.gradle.api.plugins.quality.FindBugs",
            "member": "Method org.gradle.api.plugins.quality.FindBugs.getIncludeFilter()",
            "acceptation": "Deprecated member removed",
            "changes": [
                "Method has been removed"
            ]
        },
        {
            "type": "org.gradle.api.plugins.quality.FindBugs",
            "member": "Method org.gradle.api.plugins.quality.FindBugs.getIncludeFilterConfig()",
            "acceptation": "Deprecated member removed",
            "changes": [
                "Method has been removed"
            ]
        },
        {
            "type": "org.gradle.api.plugins.quality.FindBugs",
            "member": "Method org.gradle.api.plugins.quality.FindBugs.getMaxHeapSize()",
            "acceptation": "Deprecated member removed",
            "changes": [
                "Method has been removed"
            ]
        },
        {
            "type": "org.gradle.api.plugins.quality.FindBugs",
            "member": "Method org.gradle.api.plugins.quality.FindBugs.getObjectFactory()",
            "acceptation": "Deprecated member removed",
            "changes": [
                "Method has been removed"
            ]
        },
        {
            "type": "org.gradle.api.plugins.quality.FindBugs",
            "member": "Method org.gradle.api.plugins.quality.FindBugs.getOmitVisitors()",
            "acceptation": "Deprecated member removed",
            "changes": [
                "Method has been removed"
            ]
        },
        {
            "type": "org.gradle.api.plugins.quality.FindBugs",
            "member": "Method org.gradle.api.plugins.quality.FindBugs.getPluginClasspath()",
            "acceptation": "Deprecated member removed",
            "changes": [
                "Method has been removed"
            ]
        },
        {
            "type": "org.gradle.api.plugins.quality.FindBugs",
            "member": "Method org.gradle.api.plugins.quality.FindBugs.getReportLevel()",
            "acceptation": "Deprecated member removed",
            "changes": [
                "Method has been removed"
            ]
        },
        {
            "type": "org.gradle.api.plugins.quality.FindBugs",
            "member": "Method org.gradle.api.plugins.quality.FindBugs.getReports()",
            "acceptation": "Deprecated member removed",
            "changes": [
                "Method has been removed"
            ]
        },
        {
            "type": "org.gradle.api.plugins.quality.FindBugs",
            "member": "Method org.gradle.api.plugins.quality.FindBugs.getShowProgress()",
            "acceptation": "Deprecated member removed",
            "changes": [
                "Method has been removed"
            ]
        },
        {
            "type": "org.gradle.api.plugins.quality.FindBugs",
            "member": "Method org.gradle.api.plugins.quality.FindBugs.getSource()",
            "acceptation": "Deprecated member removed",
            "changes": [
                "Method has been removed"
            ]
        },
        {
            "type": "org.gradle.api.plugins.quality.FindBugs",
            "member": "Method org.gradle.api.plugins.quality.FindBugs.getVisitors()",
            "acceptation": "Deprecated member removed",
            "changes": [
                "Method has been removed"
            ]
        },
        {
            "type": "org.gradle.api.plugins.quality.FindBugs",
            "member": "Method org.gradle.api.plugins.quality.FindBugs.getWorkerProcessBuilderFactory()",
            "acceptation": "Deprecated member removed",
            "changes": [
                "Method has been removed"
            ]
        },
        {
            "type": "org.gradle.api.plugins.quality.FindBugs",
            "member": "Method org.gradle.api.plugins.quality.FindBugs.reports(groovy.lang.Closure)",
            "acceptation": "Deprecated member removed",
            "changes": [
                "Method has been removed"
            ]
        },
        {
            "type": "org.gradle.api.plugins.quality.FindBugs",
            "member": "Method org.gradle.api.plugins.quality.FindBugs.reports(org.gradle.api.Action)",
            "acceptation": "Deprecated member removed",
            "changes": [
                "Method has been removed"
            ]
        },
        {
            "type": "org.gradle.api.plugins.quality.FindBugs",
            "member": "Method org.gradle.api.plugins.quality.FindBugs.run()",
            "acceptation": "Deprecated member removed",
            "changes": [
                "Method has been removed"
            ]
        },
        {
            "type": "org.gradle.api.plugins.quality.FindBugs",
            "member": "Method org.gradle.api.plugins.quality.FindBugs.setClasses(org.gradle.api.file.FileCollection)",
            "acceptation": "Deprecated member removed",
            "changes": [
                "Method has been removed"
            ]
        },
        {
            "type": "org.gradle.api.plugins.quality.FindBugs",
            "member": "Method org.gradle.api.plugins.quality.FindBugs.setClasspath(org.gradle.api.file.FileCollection)",
            "acceptation": "Deprecated member removed",
            "changes": [
                "Method has been removed"
            ]
        },
        {
            "type": "org.gradle.api.plugins.quality.FindBugs",
            "member": "Method org.gradle.api.plugins.quality.FindBugs.setEffort(java.lang.String)",
            "acceptation": "Deprecated member removed",
            "changes": [
                "Method has been removed"
            ]
        },
        {
            "type": "org.gradle.api.plugins.quality.FindBugs",
            "member": "Method org.gradle.api.plugins.quality.FindBugs.setExcludeBugsFilter(java.io.File)",
            "acceptation": "Deprecated member removed",
            "changes": [
                "Method has been removed"
            ]
        },
        {
            "type": "org.gradle.api.plugins.quality.FindBugs",
            "member": "Method org.gradle.api.plugins.quality.FindBugs.setExcludeBugsFilterConfig(org.gradle.api.resources.TextResource)",
            "acceptation": "Deprecated member removed",
            "changes": [
                "Method has been removed"
            ]
        },
        {
            "type": "org.gradle.api.plugins.quality.FindBugs",
            "member": "Method org.gradle.api.plugins.quality.FindBugs.setExcludeFilter(java.io.File)",
            "acceptation": "Deprecated member removed",
            "changes": [
                "Method has been removed"
            ]
        },
        {
            "type": "org.gradle.api.plugins.quality.FindBugs",
            "member": "Method org.gradle.api.plugins.quality.FindBugs.setExcludeFilterConfig(org.gradle.api.resources.TextResource)",
            "acceptation": "Deprecated member removed",
            "changes": [
                "Method has been removed"
            ]
        },
        {
            "type": "org.gradle.api.plugins.quality.FindBugs",
            "member": "Method org.gradle.api.plugins.quality.FindBugs.setExtraArgs(java.util.Collection)",
            "acceptation": "Deprecated member removed",
            "changes": [
                "Method has been removed"
            ]
        },
        {
            "type": "org.gradle.api.plugins.quality.FindBugs",
            "member": "Method org.gradle.api.plugins.quality.FindBugs.setFindbugsClasspath(org.gradle.api.file.FileCollection)",
            "acceptation": "Deprecated member removed",
            "changes": [
                "Method has been removed"
            ]
        },
        {
            "type": "org.gradle.api.plugins.quality.FindBugs",
            "member": "Method org.gradle.api.plugins.quality.FindBugs.setIncludeFilter(java.io.File)",
            "acceptation": "Deprecated member removed",
            "changes": [
                "Method has been removed"
            ]
        },
        {
            "type": "org.gradle.api.plugins.quality.FindBugs",
            "member": "Method org.gradle.api.plugins.quality.FindBugs.setIncludeFilterConfig(org.gradle.api.resources.TextResource)",
            "acceptation": "Deprecated member removed",
            "changes": [
                "Method has been removed"
            ]
        },
        {
            "type": "org.gradle.api.plugins.quality.FindBugs",
            "member": "Method org.gradle.api.plugins.quality.FindBugs.setMaxHeapSize(java.lang.String)",
            "acceptation": "Deprecated member removed",
            "changes": [
                "Method has been removed"
            ]
        },
        {
            "type": "org.gradle.api.plugins.quality.FindBugs",
            "member": "Method org.gradle.api.plugins.quality.FindBugs.setOmitVisitors(java.util.Collection)",
            "acceptation": "Deprecated member removed",
            "changes": [
                "Method has been removed"
            ]
        },
        {
            "type": "org.gradle.api.plugins.quality.FindBugs",
            "member": "Method org.gradle.api.plugins.quality.FindBugs.setPluginClasspath(org.gradle.api.file.FileCollection)",
            "acceptation": "Deprecated member removed",
            "changes": [
                "Method has been removed"
            ]
        },
        {
            "type": "org.gradle.api.plugins.quality.FindBugs",
            "member": "Method org.gradle.api.plugins.quality.FindBugs.setReportLevel(java.lang.String)",
            "acceptation": "Deprecated member removed",
            "changes": [
                "Method has been removed"
            ]
        },
        {
            "type": "org.gradle.api.plugins.quality.FindBugs",
            "member": "Method org.gradle.api.plugins.quality.FindBugs.setShowProgress(boolean)",
            "acceptation": "Deprecated member removed",
            "changes": [
                "Method has been removed"
            ]
        },
        {
            "type": "org.gradle.api.plugins.quality.FindBugs",
            "member": "Method org.gradle.api.plugins.quality.FindBugs.setVisitors(java.util.Collection)",
            "acceptation": "Deprecated member removed",
            "changes": [
                "Method has been removed"
            ]
        },
        {
            "type": "org.gradle.api.plugins.quality.FindBugs",
            "member": "Constructor org.gradle.api.plugins.quality.FindBugs()",
            "acceptation": "Deprecated member removed",
            "changes": [
                "Constructor has been removed"
            ]
        },
        {
            "type": "org.gradle.api.plugins.quality.FindBugsReports",
            "member": "Class org.gradle.api.plugins.quality.FindBugsReports",
            "acceptation": "Deprecated member removed",
            "changes": [
                "Class has been removed"
            ]
        },
        {
            "type": "org.gradle.api.plugins.quality.FindBugsReports",
            "member": "Method org.gradle.api.plugins.quality.FindBugsReports.getEmacs()",
            "acceptation": "Deprecated member removed",
            "changes": [
                "Method has been removed"
            ]
        },
        {
            "type": "org.gradle.api.plugins.quality.FindBugsReports",
            "member": "Method org.gradle.api.plugins.quality.FindBugsReports.getHtml()",
            "acceptation": "Deprecated member removed",
            "changes": [
                "Method has been removed"
            ]
        },
        {
            "type": "org.gradle.api.plugins.quality.FindBugsReports",
            "member": "Method org.gradle.api.plugins.quality.FindBugsReports.getText()",
            "acceptation": "Deprecated member removed",
            "changes": [
                "Method has been removed"
            ]
        },
        {
            "type": "org.gradle.api.plugins.quality.FindBugsReports",
            "member": "Method org.gradle.api.plugins.quality.FindBugsReports.getXml()",
            "acceptation": "Deprecated member removed",
            "changes": [
                "Method has been removed"
            ]
        },
        {
            "type": "org.gradle.api.plugins.quality.FindBugsXmlReport",
            "member": "Class org.gradle.api.plugins.quality.FindBugsXmlReport",
            "acceptation": "Deprecated member removed",
            "changes": [
                "Class has been removed"
            ]
        },
        {
            "type": "org.gradle.api.plugins.quality.FindBugsXmlReport",
            "member": "Method org.gradle.api.plugins.quality.FindBugsXmlReport.isWithMessages()",
            "acceptation": "Deprecated member removed",
            "changes": [
                "Method has been removed"
            ]
        },
        {
            "type": "org.gradle.api.plugins.quality.FindBugsXmlReport",
            "member": "Method org.gradle.api.plugins.quality.FindBugsXmlReport.setWithMessages(boolean)",
            "acceptation": "Deprecated member removed",
            "changes": [
                "Method has been removed"
            ]
>>>>>>> 08af70ab
        }
    ]
}<|MERGE_RESOLUTION|>--- conflicted
+++ resolved
@@ -291,1276 +291,1275 @@
             ]
         },
         {
-<<<<<<< HEAD
+            "type": "org.gradle.api.DefaultTask",
+            "member": "Method org.gradle.api.DefaultTask.newInputDirectory()",
+            "acceptation": "Deprecated member removed",
+            "changes": [
+                "Method has been removed"
+            ]
+        },
+        {
+            "type": "org.gradle.api.DefaultTask",
+            "member": "Method org.gradle.api.DefaultTask.newInputFile()",
+            "acceptation": "Deprecated member removed",
+            "changes": [
+                "Method has been removed"
+            ]
+        },
+        {
+            "type": "org.gradle.api.DefaultTask",
+            "member": "Method org.gradle.api.DefaultTask.newOutputDirectory()",
+            "acceptation": "Deprecated member removed",
+            "changes": [
+                "Method has been removed"
+            ]
+        },
+        {
+            "type": "org.gradle.api.DefaultTask",
+            "member": "Method org.gradle.api.DefaultTask.newOutputFile()",
+            "acceptation": "Deprecated member removed",
+            "changes": [
+                "Method has been removed"
+            ]
+        },
+        {
+            "type": "org.gradle.api.dsl.ConventionProperty",
+            "member": "Class org.gradle.api.dsl.ConventionProperty",
+            "acceptation": "Deprecated member removed",
+            "changes": [
+                "Class has been removed"
+            ]
+        },
+        {
+            "type": "org.gradle.api.dsl.ConventionProperty",
+            "member": "Constructor org.gradle.api.dsl.ConventionProperty()",
+            "acceptation": "Deprecated member removed",
+            "changes": [
+                "Constructor has been removed"
+            ]
+        },
+        {
+            "type": "org.gradle.api.Nullable",
+            "member": "Class org.gradle.api.Nullable",
+            "acceptation": "Deprecated member removed",
+            "changes": [
+                "Class has been removed"
+            ]
+        },
+        {
+            "type": "org.gradle.api.plugins.ExtensionContainer",
+            "member": "Method org.gradle.api.plugins.ExtensionContainer.getSchema()",
+            "acceptation": "Deprecated member removed",
+            "changes": [
+                "Method has been removed"
+            ]
+        },
+        {
+            "type": "org.gradle.api.tasks.CompatibilityAdapterForTaskInputs",
+            "member": "Class org.gradle.api.tasks.CompatibilityAdapterForTaskInputs",
+            "acceptation": "Deprecated member removed",
+            "changes": [
+                "Class has been removed"
+            ]
+        },
+        {
+            "type": "org.gradle.api.tasks.CompatibilityAdapterForTaskInputs",
+            "member": "Method org.gradle.api.tasks.CompatibilityAdapterForTaskInputs.property(java.lang.String,java.lang.Object)",
+            "acceptation": "Deprecated member removed",
+            "changes": [
+                "Method has been removed"
+            ]
+        },
+        {
+            "type": "org.gradle.StartParameter",
+            "member": "Method org.gradle.StartParameter.isInteractive()",
+            "acceptation": "Deprecated member removed",
+            "changes": [
+                "Method has been removed"
+            ]
+        },
+        {
+            "type": "org.gradle.StartParameter",
+            "member": "Method org.gradle.StartParameter.isRecompileScripts()",
+            "acceptation": "Deprecated member removed",
+            "changes": [
+                "Method has been removed"
+            ]
+        },
+        {
+            "type": "org.gradle.StartParameter",
+            "member": "Method org.gradle.StartParameter.setInteractive(boolean)",
+            "acceptation": "Deprecated member removed",
+            "changes": [
+                "Method has been removed"
+            ]
+        },
+        {
+            "type": "org.gradle.StartParameter",
+            "member": "Method org.gradle.StartParameter.setRecompileScripts(boolean)",
+            "acceptation": "Deprecated member removed",
+            "changes": [
+                "Method has been removed"
+            ]
+        },
+        {
+            "type": "org.gradle.testfixtures.ProjectBuilder",
+            "member": "Constructor org.gradle.testfixtures.ProjectBuilder()",
+            "acceptation": "Deprecated member removed",
+            "changes": [
+                "Constructor is less accessible"
+            ]
+        },
+        {
+            "type": "org.gradle.api.tasks.SourceSetOutput",
+            "member": "Method org.gradle.api.tasks.SourceSetOutput.isLegacyLayout()",
+            "acceptation": "Deprecated member removed",
+            "changes": [
+                "Method has been removed"
+            ]
+        },
+        {
+            "type": "org.gradle.api.tasks.compile.JavaCompile",
+            "member": "Method org.gradle.api.tasks.compile.JavaCompile.getEffectiveAnnotationProcessorPath()",
+            "acceptation": "Deprecated member removed",
+            "changes": [
+                "Method has been removed"
+            ]
+        },
+        {
+            "type": "org.gradle.api.tasks.compile.JavaCompile",
+            "member": "Method org.gradle.api.tasks.compile.JavaCompile.getSources()",
+            "acceptation": "Deprecated member removed",
+            "changes": []
+        },
+        {
+            "type": "org.gradle.caching.configuration.BuildCacheConfiguration",
+            "member": "Method org.gradle.caching.configuration.BuildCacheConfiguration.local(java.lang.Class)",
+            "acceptation": "Local cache configuration is always a DirectoryBuildCache now",
+            "changes": [
+                "Method return type has changed"
+            ]
+        },
+        {
+            "type": "org.gradle.caching.configuration.BuildCacheConfiguration",
+            "member": "Method org.gradle.caching.configuration.BuildCacheConfiguration.local(java.lang.Class,org.gradle.api.Action)",
+            "acceptation": "Local cache configuration is always a DirectoryBuildCache now",
+            "changes": [
+                "Method return type has changed"
+            ]
+        },
+        {
+            "type": "org.gradle.kotlin.dsl.BuildCacheConfigurationExtensionsKt",
+            "member": "Method org.gradle.kotlin.dsl.BuildCacheConfigurationExtensionsKt.local(org.gradle.caching.configuration.BuildCacheConfiguration)",
+            "acceptation": "Local cache configuration is always a DirectoryBuildCache now",
+            "changes": [
+                "Method return type has changed"
+            ]
+        },
+        {
+            "type": "org.gradle.kotlin.dsl.BuildCacheConfigurationExtensionsKt",
+            "member": "Method org.gradle.kotlin.dsl.BuildCacheConfigurationExtensionsKt.local(org.gradle.caching.configuration.BuildCacheConfiguration,kotlin.jvm.functions.Function1)",
+            "acceptation": "Local cache configuration is always a DirectoryBuildCache now",
+            "changes": [
+                "Method return type has changed"
+            ]
+        },
+        {
+            "type": "org.gradle.plugin.devel.tasks.ValidateTaskProperties",
+            "member": "Method org.gradle.plugin.devel.tasks.ValidateTaskProperties.getClassLoaderFactory()",
+            "acceptation": "Deprecated member removed",
+            "changes": [
+                "Method has been removed"
+            ]
+        },
+        {
+            "type": "org.gradle.plugin.devel.tasks.ValidateTaskProperties",
+            "member": "Method org.gradle.plugin.devel.tasks.ValidateTaskProperties.getDocumentationRegistry()",
+            "acceptation": "Deprecated member removed",
+            "changes": [
+                "Method has been removed"
+            ]
+        },
+        {
+            "type": "org.gradle.plugin.devel.tasks.ValidateTaskProperties",
+            "member": "Method org.gradle.plugin.devel.tasks.ValidateTaskProperties.setClasses(org.gradle.api.file.FileCollection)",
+            "acceptation": "Deprecated member removed",
+            "changes": [
+                "Method has been removed"
+            ]
+        },
+        {
+            "type": "org.gradle.plugin.devel.tasks.ValidateTaskProperties",
+            "member": "Method org.gradle.plugin.devel.tasks.ValidateTaskProperties.setClasspath(org.gradle.api.file.FileCollection)",
+            "acceptation": "Deprecated member removed",
+            "changes": [
+                "Method has been removed"
+            ]
+        },
+        {
+            "type": "org.gradle.plugin.devel.tasks.ValidateTaskProperties",
+            "member": "Method org.gradle.plugin.devel.tasks.ValidateTaskProperties.validateTaskClasses()",
+            "acceptation": "Deprecated member removed",
+            "changes": [
+                "Method has been removed"
+            ]
+        },
+        {
+            "type": "org.gradle.language.scala.tasks.AbstractScalaCompile",
+            "member": "Method org.gradle.language.scala.tasks.AbstractScalaCompile.getEffectiveAnnotationProcessorPath()",
+            "acceptation": "Deprecated member removed",
+            "changes": [
+                "Method has been removed"
+            ]
+        },
+        {
+            "type": "org.gradle.api.publish.maven.tasks.AbstractPublishToMaven",
+            "member": "Method org.gradle.api.publish.maven.tasks.AbstractPublishToMaven.getLoggingManagerFactory()",
+            "acceptation": "Deprecated member removed",
+            "changes": [
+                "Method has been removed"
+            ]
+        },
+        {
+            "type": "org.gradle.plugins.signing.Sign",
+            "member": "Method org.gradle.plugins.signing.Sign.getInputFiles()",
+            "acceptation": "Deprecated member removed",
+            "changes": [
+                "Method has been removed"
+            ]
+        },
+        {
+            "type": "org.gradle.plugins.signing.Sign",
+            "member": "Method org.gradle.plugins.signing.Sign.getOutputFiles()",
+            "acceptation": "Deprecated member removed",
+            "changes": [
+                "Method has been removed"
+            ]
+        },
+        {
+            "type": "org.gradle.testing.jacoco.plugins.JacocoTaskExtension",
+            "member": "Method org.gradle.testing.jacoco.plugins.JacocoTaskExtension.isAppend()",
+            "acceptation": "Deprecated member removed",
+            "changes": [
+                "Method has been removed"
+            ]
+        },
+        {
+            "type": "org.gradle.testing.jacoco.plugins.JacocoTaskExtension",
+            "member": "Method org.gradle.testing.jacoco.plugins.JacocoTaskExtension.setAppend(boolean)",
+            "acceptation": "Deprecated member removed",
+            "changes": [
+                "Method has been removed"
+            ]
+        },
+        {
+            "type": "org.gradle.testing.jacoco.tasks.JacocoReportBase",
+            "member": "Method org.gradle.testing.jacoco.tasks.JacocoReportBase.setAdditionalClassDirs(org.gradle.api.file.FileCollection)",
+            "acceptation": "Deprecated member removed",
+            "changes": [
+                "Method has been removed"
+            ]
+        },
+        {
+            "type": "org.gradle.testing.jacoco.tasks.JacocoReportBase",
+            "member": "Method org.gradle.testing.jacoco.tasks.JacocoReportBase.setAdditionalSourceDirs(org.gradle.api.file.FileCollection)",
+            "acceptation": "Deprecated member removed",
+            "changes": [
+                "Method has been removed"
+            ]
+        },
+        {
+            "type": "org.gradle.testing.jacoco.tasks.JacocoReportBase",
+            "member": "Method org.gradle.testing.jacoco.tasks.JacocoReportBase.setClassDirectories(org.gradle.api.file.FileCollection)",
+            "acceptation": "Deprecated member removed",
+            "changes": [
+                "Method has been removed"
+            ]
+        },
+        {
+            "type": "org.gradle.testing.jacoco.tasks.JacocoReportBase",
+            "member": "Method org.gradle.testing.jacoco.tasks.JacocoReportBase.setExecutionData(org.gradle.api.file.FileCollection)",
+            "acceptation": "Deprecated member removed",
+            "changes": [
+                "Method has been removed"
+            ]
+        },
+        {
+            "type": "org.gradle.testing.jacoco.tasks.JacocoReportBase",
+            "member": "Method org.gradle.testing.jacoco.tasks.JacocoReportBase.setSourceDirectories(org.gradle.api.file.FileCollection)",
+            "acceptation": "Deprecated member removed",
+            "changes": [
+                "Method has been removed"
+            ]
+        },
+        {
+            "type": "org.gradle.testing.jacoco.plugins.JacocoPlugin",
+            "member": "Method org.gradle.testing.jacoco.plugins.JacocoPlugin.configureDefaultOutputPathForJacocoMerge()",
+            "acceptation": "Deprecated member made private",
+            "changes": [
+                "Method is less accessible",
+                "Method return type has changed"
+            ]
+        },
+        {
+            "type": "org.gradle.api.plugins.quality.JDependPlugin",
+            "member": "Class org.gradle.api.plugins.quality.JDependPlugin",
+            "acceptation": "Deprecated member removed",
+            "changes": [
+                "Class has been removed"
+            ]
+        },
+        {
+            "type": "org.gradle.api.plugins.quality.JDependPlugin",
+            "member": "Field DEFAULT_JDEPEND_VERSION",
+            "acceptation": "Deprecated member removed",
+            "changes": [
+                "Field has been removed"
+            ]
+        },
+        {
+            "type": "org.gradle.api.plugins.quality.JDependPlugin",
+            "member": "Method org.gradle.api.plugins.quality.JDependPlugin.beforeApply()",
+            "acceptation": "Deprecated member removed",
+            "changes": [
+                "Method has been removed"
+            ]
+        },
+        {
+            "type": "org.gradle.api.plugins.quality.JDependPlugin",
+            "member": "Method org.gradle.api.plugins.quality.JDependPlugin.configureConfiguration(org.gradle.api.artifacts.Configuration)",
+            "acceptation": "Deprecated member removed",
+            "changes": [
+                "Method has been removed"
+            ]
+        },
+        {
+            "type": "org.gradle.api.plugins.quality.JDependPlugin",
+            "member": "Method org.gradle.api.plugins.quality.JDependPlugin.configureForSourceSet(org.gradle.api.tasks.SourceSet,org.gradle.api.plugins.quality.JDepend)",
+            "acceptation": "Deprecated member removed",
+            "changes": [
+                "Method has been removed"
+            ]
+        },
+        {
+            "type": "org.gradle.api.plugins.quality.JDependPlugin",
+            "member": "Method org.gradle.api.plugins.quality.JDependPlugin.configureForSourceSet(org.gradle.api.tasks.SourceSet,java.lang.Object)",
+            "acceptation": "Deprecated member removed",
+            "changes": [
+                "Method has been removed"
+            ]
+        },
+        {
+            "type": "org.gradle.api.plugins.quality.JDependPlugin",
+            "member": "Method org.gradle.api.plugins.quality.JDependPlugin.configureTaskDefaults(org.gradle.api.plugins.quality.JDepend,java.lang.String)",
+            "acceptation": "Deprecated member removed",
+            "changes": [
+                "Method has been removed"
+            ]
+        },
+        {
+            "type": "org.gradle.api.plugins.quality.JDependPlugin",
+            "member": "Method org.gradle.api.plugins.quality.JDependPlugin.configureTaskDefaults(java.lang.Object,java.lang.String)",
+            "acceptation": "Deprecated member removed",
+            "changes": [
+                "Method has been removed"
+            ]
+        },
+        {
+            "type": "org.gradle.api.plugins.quality.JDependPlugin",
+            "member": "Method org.gradle.api.plugins.quality.JDependPlugin.createExtension()",
+            "acceptation": "Deprecated member removed",
+            "changes": [
+                "Method has been removed"
+            ]
+        },
+        {
+            "type": "org.gradle.api.plugins.quality.JDependPlugin",
+            "member": "Method org.gradle.api.plugins.quality.JDependPlugin.getTaskType()",
+            "acceptation": "Deprecated member removed",
+            "changes": [
+                "Method has been removed"
+            ]
+        },
+        {
+            "type": "org.gradle.api.plugins.quality.JDependPlugin",
+            "member": "Method org.gradle.api.plugins.quality.JDependPlugin.getToolName()",
+            "acceptation": "Deprecated member removed",
+            "changes": [
+                "Method has been removed"
+            ]
+        },
+        {
+            "type": "org.gradle.api.plugins.quality.JDependPlugin",
+            "member": "Constructor org.gradle.api.plugins.quality.JDependPlugin()",
+            "acceptation": "Deprecated member removed",
+            "changes": [
+                "Constructor has been removed"
+            ]
+        },
+        {
+            "type": "org.gradle.api.plugins.quality.JDependExtension",
+            "member": "Class org.gradle.api.plugins.quality.JDependExtension",
+            "acceptation": "Deprecated member removed",
+            "changes": [
+                "Class has been removed"
+            ]
+        },
+        {
+            "type": "org.gradle.api.plugins.quality.JDependExtension",
+            "member": "Constructor org.gradle.api.plugins.quality.JDependExtension()",
+            "acceptation": "Deprecated member removed",
+            "changes": [
+                "Constructor has been removed"
+            ]
+        },
+        {
+            "type": "org.gradle.api.plugins.quality.JDepend",
+            "member": "Class org.gradle.api.plugins.quality.JDepend",
+            "acceptation": "Deprecated member removed",
+            "changes": [
+                "Class has been removed"
+            ]
+        },
+        {
+            "type": "org.gradle.api.plugins.quality.JDepend",
+            "member": "Method org.gradle.api.plugins.quality.JDepend.getAntBuilder()",
+            "acceptation": "Deprecated member removed",
+            "changes": [
+                "Method has been removed"
+            ]
+        },
+        {
+            "type": "org.gradle.api.plugins.quality.JDepend",
+            "member": "Method org.gradle.api.plugins.quality.JDepend.getClassesDirs()",
+            "acceptation": "Deprecated member removed",
+            "changes": [
+                "Method has been removed"
+            ]
+        },
+        {
+            "type": "org.gradle.api.plugins.quality.JDepend",
+            "member": "Method org.gradle.api.plugins.quality.JDepend.getJdependClasspath()",
+            "acceptation": "Deprecated member removed",
+            "changes": [
+                "Method has been removed"
+            ]
+        },
+        {
+            "type": "org.gradle.api.plugins.quality.JDepend",
+            "member": "Method org.gradle.api.plugins.quality.JDepend.getObjectFactory()",
+            "acceptation": "Deprecated member removed",
+            "changes": [
+                "Method has been removed"
+            ]
+        },
+        {
+            "type": "org.gradle.api.plugins.quality.JDepend",
+            "member": "Method org.gradle.api.plugins.quality.JDepend.getReports()",
+            "acceptation": "Deprecated member removed",
+            "changes": [
+                "Method has been removed"
+            ]
+        },
+        {
+            "type": "org.gradle.api.plugins.quality.JDepend",
+            "member": "Method org.gradle.api.plugins.quality.JDepend.reports(groovy.lang.Closure)",
+            "acceptation": "Deprecated member removed",
+            "changes": [
+                "Method has been removed"
+            ]
+        },
+        {
+            "type": "org.gradle.api.plugins.quality.JDepend",
+            "member": "Method org.gradle.api.plugins.quality.JDepend.reports(org.gradle.api.Action)",
+            "acceptation": "Deprecated member removed",
+            "changes": [
+                "Method has been removed"
+            ]
+        },
+        {
+            "type": "org.gradle.api.plugins.quality.JDepend",
+            "member": "Method org.gradle.api.plugins.quality.JDepend.run()",
+            "acceptation": "Deprecated member removed",
+            "changes": [
+                "Method has been removed"
+            ]
+        },
+        {
+            "type": "org.gradle.api.plugins.quality.JDepend",
+            "member": "Method org.gradle.api.plugins.quality.JDepend.setClassesDirs(org.gradle.api.file.FileCollection)",
+            "acceptation": "Deprecated member removed",
+            "changes": [
+                "Method has been removed"
+            ]
+        },
+        {
+            "type": "org.gradle.api.plugins.quality.JDepend",
+            "member": "Method org.gradle.api.plugins.quality.JDepend.setJdependClasspath(org.gradle.api.file.FileCollection)",
+            "acceptation": "Deprecated member removed",
+            "changes": [
+                "Method has been removed"
+            ]
+        },
+        {
+            "type": "org.gradle.api.plugins.quality.JDepend",
+            "member": "Constructor org.gradle.api.plugins.quality.JDepend()",
+            "acceptation": "Deprecated member removed",
+            "changes": [
+                "Constructor has been removed"
+            ]
+        },
+        {
+            "type": "org.gradle.api.plugins.quality.JDependReports",
+            "member": "Class org.gradle.api.plugins.quality.JDependReports",
+            "acceptation": "Deprecated member removed",
+            "changes": [
+                "Class has been removed"
+            ]
+        },
+        {
+            "type": "org.gradle.api.plugins.quality.JDependReports",
+            "member": "Method org.gradle.api.plugins.quality.JDependReports.getText()",
+            "acceptation": "Deprecated member removed",
+            "changes": [
+                "Method has been removed"
+            ]
+        },
+        {
+            "type": "org.gradle.api.plugins.quality.JDependReports",
+            "member": "Method org.gradle.api.plugins.quality.JDependReports.getXml()",
+            "acceptation": "Deprecated member removed",
+            "changes": [
+                "Method has been removed"
+            ]
+        },
+        {
+            "type": "org.gradle.api.plugins.quality.FindBugsPlugin",
+            "member": "Class org.gradle.api.plugins.quality.FindBugsPlugin",
+            "acceptation": "Deprecated member removed",
+            "changes": [
+                "Class has been removed"
+            ]
+        },
+        {
+            "type": "org.gradle.api.plugins.quality.FindBugsPlugin",
+            "member": "Field DEFAULT_FINDBUGS_VERSION",
+            "acceptation": "Deprecated member removed",
+            "changes": [
+                "Field has been removed"
+            ]
+        },
+        {
+            "type": "org.gradle.api.plugins.quality.FindBugsPlugin",
+            "member": "Method org.gradle.api.plugins.quality.FindBugsPlugin.beforeApply()",
+            "acceptation": "Deprecated member removed",
+            "changes": [
+                "Method has been removed"
+            ]
+        },
+        {
+            "type": "org.gradle.api.plugins.quality.FindBugsPlugin",
+            "member": "Method org.gradle.api.plugins.quality.FindBugsPlugin.configureConfiguration(org.gradle.api.artifacts.Configuration)",
+            "acceptation": "Deprecated member removed",
+            "changes": [
+                "Method has been removed"
+            ]
+        },
+        {
+            "type": "org.gradle.api.plugins.quality.FindBugsPlugin",
+            "member": "Method org.gradle.api.plugins.quality.FindBugsPlugin.configureForSourceSet(org.gradle.api.tasks.SourceSet,org.gradle.api.plugins.quality.FindBugs)",
+            "acceptation": "Deprecated member removed",
+            "changes": [
+                "Method has been removed"
+            ]
+        },
+        {
+            "type": "org.gradle.api.plugins.quality.FindBugsPlugin",
+            "member": "Method org.gradle.api.plugins.quality.FindBugsPlugin.configureForSourceSet(org.gradle.api.tasks.SourceSet,java.lang.Object)",
+            "acceptation": "Deprecated member removed",
+            "changes": [
+                "Method has been removed"
+            ]
+        },
+        {
+            "type": "org.gradle.api.plugins.quality.FindBugsPlugin",
+            "member": "Method org.gradle.api.plugins.quality.FindBugsPlugin.configureTaskDefaults(org.gradle.api.plugins.quality.FindBugs,java.lang.String)",
+            "acceptation": "Deprecated member removed",
+            "changes": [
+                "Method has been removed"
+            ]
+        },
+        {
+            "type": "org.gradle.api.plugins.quality.FindBugsPlugin",
+            "member": "Method org.gradle.api.plugins.quality.FindBugsPlugin.configureTaskDefaults(java.lang.Object,java.lang.String)",
+            "acceptation": "Deprecated member removed",
+            "changes": [
+                "Method has been removed"
+            ]
+        },
+        {
+            "type": "org.gradle.api.plugins.quality.FindBugsPlugin",
+            "member": "Method org.gradle.api.plugins.quality.FindBugsPlugin.createExtension()",
+            "acceptation": "Deprecated member removed",
+            "changes": [
+                "Method has been removed"
+            ]
+        },
+        {
+            "type": "org.gradle.api.plugins.quality.FindBugsPlugin",
+            "member": "Method org.gradle.api.plugins.quality.FindBugsPlugin.getTaskType()",
+            "acceptation": "Deprecated member removed",
+            "changes": [
+                "Method has been removed"
+            ]
+        },
+        {
+            "type": "org.gradle.api.plugins.quality.FindBugsPlugin",
+            "member": "Method org.gradle.api.plugins.quality.FindBugsPlugin.getToolName()",
+            "acceptation": "Deprecated member removed",
+            "changes": [
+                "Method has been removed"
+            ]
+        },
+        {
+            "type": "org.gradle.api.plugins.quality.FindBugsPlugin",
+            "member": "Constructor org.gradle.api.plugins.quality.FindBugsPlugin()",
+            "acceptation": "Deprecated member removed",
+            "changes": [
+                "Constructor has been removed"
+            ]
+        },
+        {
+            "type": "org.gradle.api.plugins.quality.FindBugsExtension",
+            "member": "Class org.gradle.api.plugins.quality.FindBugsExtension",
+            "acceptation": "Deprecated member removed",
+            "changes": [
+                "Class has been removed"
+            ]
+        },
+        {
+            "type": "org.gradle.api.plugins.quality.FindBugsExtension",
+            "member": "Method org.gradle.api.plugins.quality.FindBugsExtension.getEffort()",
+            "acceptation": "Deprecated member removed",
+            "changes": [
+                "Method has been removed"
+            ]
+        },
+        {
+            "type": "org.gradle.api.plugins.quality.FindBugsExtension",
+            "member": "Method org.gradle.api.plugins.quality.FindBugsExtension.getExcludeBugsFilter()",
+            "acceptation": "Deprecated member removed",
+            "changes": [
+                "Method has been removed"
+            ]
+        },
+        {
+            "type": "org.gradle.api.plugins.quality.FindBugsExtension",
+            "member": "Method org.gradle.api.plugins.quality.FindBugsExtension.getExcludeBugsFilterConfig()",
+            "acceptation": "Deprecated member removed",
+            "changes": [
+                "Method has been removed"
+            ]
+        },
+        {
+            "type": "org.gradle.api.plugins.quality.FindBugsExtension",
+            "member": "Method org.gradle.api.plugins.quality.FindBugsExtension.getExcludeFilter()",
+            "acceptation": "Deprecated member removed",
+            "changes": [
+                "Method has been removed"
+            ]
+        },
+        {
+            "type": "org.gradle.api.plugins.quality.FindBugsExtension",
+            "member": "Method org.gradle.api.plugins.quality.FindBugsExtension.getExcludeFilterConfig()",
+            "acceptation": "Deprecated member removed",
+            "changes": [
+                "Method has been removed"
+            ]
+        },
+        {
+            "type": "org.gradle.api.plugins.quality.FindBugsExtension",
+            "member": "Method org.gradle.api.plugins.quality.FindBugsExtension.getExtraArgs()",
+            "acceptation": "Deprecated member removed",
+            "changes": [
+                "Method has been removed"
+            ]
+        },
+        {
+            "type": "org.gradle.api.plugins.quality.FindBugsExtension",
+            "member": "Method org.gradle.api.plugins.quality.FindBugsExtension.getIncludeFilter()",
+            "acceptation": "Deprecated member removed",
+            "changes": [
+                "Method has been removed"
+            ]
+        },
+        {
+            "type": "org.gradle.api.plugins.quality.FindBugsExtension",
+            "member": "Method org.gradle.api.plugins.quality.FindBugsExtension.getIncludeFilterConfig()",
+            "acceptation": "Deprecated member removed",
+            "changes": [
+                "Method has been removed"
+            ]
+        },
+        {
+            "type": "org.gradle.api.plugins.quality.FindBugsExtension",
+            "member": "Method org.gradle.api.plugins.quality.FindBugsExtension.getOmitVisitors()",
+            "acceptation": "Deprecated member removed",
+            "changes": [
+                "Method has been removed"
+            ]
+        },
+        {
+            "type": "org.gradle.api.plugins.quality.FindBugsExtension",
+            "member": "Method org.gradle.api.plugins.quality.FindBugsExtension.getReportLevel()",
+            "acceptation": "Deprecated member removed",
+            "changes": [
+                "Method has been removed"
+            ]
+        },
+        {
+            "type": "org.gradle.api.plugins.quality.FindBugsExtension",
+            "member": "Method org.gradle.api.plugins.quality.FindBugsExtension.getVisitors()",
+            "acceptation": "Deprecated member removed",
+            "changes": [
+                "Method has been removed"
+            ]
+        },
+        {
+            "type": "org.gradle.api.plugins.quality.FindBugsExtension",
+            "member": "Method org.gradle.api.plugins.quality.FindBugsExtension.setEffort(java.lang.String)",
+            "acceptation": "Deprecated member removed",
+            "changes": [
+                "Method has been removed"
+            ]
+        },
+        {
+            "type": "org.gradle.api.plugins.quality.FindBugsExtension",
+            "member": "Method org.gradle.api.plugins.quality.FindBugsExtension.setExcludeBugsFilter(java.io.File)",
+            "acceptation": "Deprecated member removed",
+            "changes": [
+                "Method has been removed"
+            ]
+        },
+        {
+            "type": "org.gradle.api.plugins.quality.FindBugsExtension",
+            "member": "Method org.gradle.api.plugins.quality.FindBugsExtension.setExcludeBugsFilterConfig(org.gradle.api.resources.TextResource)",
+            "acceptation": "Deprecated member removed",
+            "changes": [
+                "Method has been removed"
+            ]
+        },
+        {
+            "type": "org.gradle.api.plugins.quality.FindBugsExtension",
+            "member": "Method org.gradle.api.plugins.quality.FindBugsExtension.setExcludeFilter(java.io.File)",
+            "acceptation": "Deprecated member removed",
+            "changes": [
+                "Method has been removed"
+            ]
+        },
+        {
+            "type": "org.gradle.api.plugins.quality.FindBugsExtension",
+            "member": "Method org.gradle.api.plugins.quality.FindBugsExtension.setExcludeFilterConfig(org.gradle.api.resources.TextResource)",
+            "acceptation": "Deprecated member removed",
+            "changes": [
+                "Method has been removed"
+            ]
+        },
+        {
+            "type": "org.gradle.api.plugins.quality.FindBugsExtension",
+            "member": "Method org.gradle.api.plugins.quality.FindBugsExtension.setExtraArgs(java.util.Collection)",
+            "acceptation": "Deprecated member removed",
+            "changes": [
+                "Method has been removed"
+            ]
+        },
+        {
+            "type": "org.gradle.api.plugins.quality.FindBugsExtension",
+            "member": "Method org.gradle.api.plugins.quality.FindBugsExtension.setIncludeFilter(java.io.File)",
+            "acceptation": "Deprecated member removed",
+            "changes": [
+                "Method has been removed"
+            ]
+        },
+        {
+            "type": "org.gradle.api.plugins.quality.FindBugsExtension",
+            "member": "Method org.gradle.api.plugins.quality.FindBugsExtension.setIncludeFilterConfig(org.gradle.api.resources.TextResource)",
+            "acceptation": "Deprecated member removed",
+            "changes": [
+                "Method has been removed"
+            ]
+        },
+        {
+            "type": "org.gradle.api.plugins.quality.FindBugsExtension",
+            "member": "Method org.gradle.api.plugins.quality.FindBugsExtension.setOmitVisitors(java.util.Collection)",
+            "acceptation": "Deprecated member removed",
+            "changes": [
+                "Method has been removed"
+            ]
+        },
+        {
+            "type": "org.gradle.api.plugins.quality.FindBugsExtension",
+            "member": "Method org.gradle.api.plugins.quality.FindBugsExtension.setReportLevel(java.lang.String)",
+            "acceptation": "Deprecated member removed",
+            "changes": [
+                "Method has been removed"
+            ]
+        },
+        {
+            "type": "org.gradle.api.plugins.quality.FindBugsExtension",
+            "member": "Method org.gradle.api.plugins.quality.FindBugsExtension.setVisitors(java.util.Collection)",
+            "acceptation": "Deprecated member removed",
+            "changes": [
+                "Method has been removed"
+            ]
+        },
+        {
+            "type": "org.gradle.api.plugins.quality.FindBugsExtension",
+            "member": "Constructor org.gradle.api.plugins.quality.FindBugsExtension(org.gradle.api.Project)",
+            "acceptation": "Deprecated member removed",
+            "changes": [
+                "Constructor has been removed"
+            ]
+        },
+        {
+            "type": "org.gradle.api.plugins.quality.FindBugs",
+            "member": "Class org.gradle.api.plugins.quality.FindBugs",
+            "acceptation": "Deprecated member removed",
+            "changes": [
+                "Class has been removed"
+            ]
+        },
+        {
+            "type": "org.gradle.api.plugins.quality.FindBugs",
+            "member": "Method org.gradle.api.plugins.quality.FindBugs.extraArgs(java.lang.Iterable)",
+            "acceptation": "Deprecated member removed",
+            "changes": [
+                "Method has been removed"
+            ]
+        },
+        {
+            "type": "org.gradle.api.plugins.quality.FindBugs",
+            "member": "Method org.gradle.api.plugins.quality.FindBugs.extraArgs(java.lang.String[])",
+            "acceptation": "Deprecated member removed",
+            "changes": [
+                "Method has been removed"
+            ]
+        },
+        {
+            "type": "org.gradle.api.plugins.quality.FindBugs",
+            "member": "Method org.gradle.api.plugins.quality.FindBugs.getCandidateClassFiles()",
+            "acceptation": "Deprecated member removed",
+            "changes": [
+                "Method has been removed"
+            ]
+        },
+        {
+            "type": "org.gradle.api.plugins.quality.FindBugs",
+            "member": "Method org.gradle.api.plugins.quality.FindBugs.getClasses()",
+            "acceptation": "Deprecated member removed",
+            "changes": [
+                "Method has been removed"
+            ]
+        },
+        {
+            "type": "org.gradle.api.plugins.quality.FindBugs",
+            "member": "Method org.gradle.api.plugins.quality.FindBugs.getClasspath()",
+            "acceptation": "Deprecated member removed",
+            "changes": [
+                "Method has been removed"
+            ]
+        },
+        {
+            "type": "org.gradle.api.plugins.quality.FindBugs",
+            "member": "Method org.gradle.api.plugins.quality.FindBugs.getEffort()",
+            "acceptation": "Deprecated member removed",
+            "changes": [
+                "Method has been removed"
+            ]
+        },
+        {
+            "type": "org.gradle.api.plugins.quality.FindBugs",
+            "member": "Method org.gradle.api.plugins.quality.FindBugs.getExcludeBugsFilter()",
+            "acceptation": "Deprecated member removed",
+            "changes": [
+                "Method has been removed"
+            ]
+        },
+        {
+            "type": "org.gradle.api.plugins.quality.FindBugs",
+            "member": "Method org.gradle.api.plugins.quality.FindBugs.getExcludeBugsFilterConfig()",
+            "acceptation": "Deprecated member removed",
+            "changes": [
+                "Method has been removed"
+            ]
+        },
+        {
+            "type": "org.gradle.api.plugins.quality.FindBugs",
+            "member": "Method org.gradle.api.plugins.quality.FindBugs.getExcludeFilter()",
+            "acceptation": "Deprecated member removed",
+            "changes": [
+                "Method has been removed"
+            ]
+        },
+        {
+            "type": "org.gradle.api.plugins.quality.FindBugs",
+            "member": "Method org.gradle.api.plugins.quality.FindBugs.getExcludeFilterConfig()",
+            "acceptation": "Deprecated member removed",
+            "changes": [
+                "Method has been removed"
+            ]
+        },
+        {
+            "type": "org.gradle.api.plugins.quality.FindBugs",
+            "member": "Method org.gradle.api.plugins.quality.FindBugs.getExtraArgs()",
+            "acceptation": "Deprecated member removed",
+            "changes": [
+                "Method has been removed"
+            ]
+        },
+        {
+            "type": "org.gradle.api.plugins.quality.FindBugs",
+            "member": "Method org.gradle.api.plugins.quality.FindBugs.getFindbugsClasspath()",
+            "acceptation": "Deprecated member removed",
+            "changes": [
+                "Method has been removed"
+            ]
+        },
+        {
+            "type": "org.gradle.api.plugins.quality.FindBugs",
+            "member": "Method org.gradle.api.plugins.quality.FindBugs.getIncludeFilter()",
+            "acceptation": "Deprecated member removed",
+            "changes": [
+                "Method has been removed"
+            ]
+        },
+        {
+            "type": "org.gradle.api.plugins.quality.FindBugs",
+            "member": "Method org.gradle.api.plugins.quality.FindBugs.getIncludeFilterConfig()",
+            "acceptation": "Deprecated member removed",
+            "changes": [
+                "Method has been removed"
+            ]
+        },
+        {
+            "type": "org.gradle.api.plugins.quality.FindBugs",
+            "member": "Method org.gradle.api.plugins.quality.FindBugs.getMaxHeapSize()",
+            "acceptation": "Deprecated member removed",
+            "changes": [
+                "Method has been removed"
+            ]
+        },
+        {
+            "type": "org.gradle.api.plugins.quality.FindBugs",
+            "member": "Method org.gradle.api.plugins.quality.FindBugs.getObjectFactory()",
+            "acceptation": "Deprecated member removed",
+            "changes": [
+                "Method has been removed"
+            ]
+        },
+        {
+            "type": "org.gradle.api.plugins.quality.FindBugs",
+            "member": "Method org.gradle.api.plugins.quality.FindBugs.getOmitVisitors()",
+            "acceptation": "Deprecated member removed",
+            "changes": [
+                "Method has been removed"
+            ]
+        },
+        {
+            "type": "org.gradle.api.plugins.quality.FindBugs",
+            "member": "Method org.gradle.api.plugins.quality.FindBugs.getPluginClasspath()",
+            "acceptation": "Deprecated member removed",
+            "changes": [
+                "Method has been removed"
+            ]
+        },
+        {
+            "type": "org.gradle.api.plugins.quality.FindBugs",
+            "member": "Method org.gradle.api.plugins.quality.FindBugs.getReportLevel()",
+            "acceptation": "Deprecated member removed",
+            "changes": [
+                "Method has been removed"
+            ]
+        },
+        {
+            "type": "org.gradle.api.plugins.quality.FindBugs",
+            "member": "Method org.gradle.api.plugins.quality.FindBugs.getReports()",
+            "acceptation": "Deprecated member removed",
+            "changes": [
+                "Method has been removed"
+            ]
+        },
+        {
+            "type": "org.gradle.api.plugins.quality.FindBugs",
+            "member": "Method org.gradle.api.plugins.quality.FindBugs.getShowProgress()",
+            "acceptation": "Deprecated member removed",
+            "changes": [
+                "Method has been removed"
+            ]
+        },
+        {
+            "type": "org.gradle.api.plugins.quality.FindBugs",
+            "member": "Method org.gradle.api.plugins.quality.FindBugs.getSource()",
+            "acceptation": "Deprecated member removed",
+            "changes": [
+                "Method has been removed"
+            ]
+        },
+        {
+            "type": "org.gradle.api.plugins.quality.FindBugs",
+            "member": "Method org.gradle.api.plugins.quality.FindBugs.getVisitors()",
+            "acceptation": "Deprecated member removed",
+            "changes": [
+                "Method has been removed"
+            ]
+        },
+        {
+            "type": "org.gradle.api.plugins.quality.FindBugs",
+            "member": "Method org.gradle.api.plugins.quality.FindBugs.getWorkerProcessBuilderFactory()",
+            "acceptation": "Deprecated member removed",
+            "changes": [
+                "Method has been removed"
+            ]
+        },
+        {
+            "type": "org.gradle.api.plugins.quality.FindBugs",
+            "member": "Method org.gradle.api.plugins.quality.FindBugs.reports(groovy.lang.Closure)",
+            "acceptation": "Deprecated member removed",
+            "changes": [
+                "Method has been removed"
+            ]
+        },
+        {
+            "type": "org.gradle.api.plugins.quality.FindBugs",
+            "member": "Method org.gradle.api.plugins.quality.FindBugs.reports(org.gradle.api.Action)",
+            "acceptation": "Deprecated member removed",
+            "changes": [
+                "Method has been removed"
+            ]
+        },
+        {
+            "type": "org.gradle.api.plugins.quality.FindBugs",
+            "member": "Method org.gradle.api.plugins.quality.FindBugs.run()",
+            "acceptation": "Deprecated member removed",
+            "changes": [
+                "Method has been removed"
+            ]
+        },
+        {
+            "type": "org.gradle.api.plugins.quality.FindBugs",
+            "member": "Method org.gradle.api.plugins.quality.FindBugs.setClasses(org.gradle.api.file.FileCollection)",
+            "acceptation": "Deprecated member removed",
+            "changes": [
+                "Method has been removed"
+            ]
+        },
+        {
+            "type": "org.gradle.api.plugins.quality.FindBugs",
+            "member": "Method org.gradle.api.plugins.quality.FindBugs.setClasspath(org.gradle.api.file.FileCollection)",
+            "acceptation": "Deprecated member removed",
+            "changes": [
+                "Method has been removed"
+            ]
+        },
+        {
+            "type": "org.gradle.api.plugins.quality.FindBugs",
+            "member": "Method org.gradle.api.plugins.quality.FindBugs.setEffort(java.lang.String)",
+            "acceptation": "Deprecated member removed",
+            "changes": [
+                "Method has been removed"
+            ]
+        },
+        {
+            "type": "org.gradle.api.plugins.quality.FindBugs",
+            "member": "Method org.gradle.api.plugins.quality.FindBugs.setExcludeBugsFilter(java.io.File)",
+            "acceptation": "Deprecated member removed",
+            "changes": [
+                "Method has been removed"
+            ]
+        },
+        {
+            "type": "org.gradle.api.plugins.quality.FindBugs",
+            "member": "Method org.gradle.api.plugins.quality.FindBugs.setExcludeBugsFilterConfig(org.gradle.api.resources.TextResource)",
+            "acceptation": "Deprecated member removed",
+            "changes": [
+                "Method has been removed"
+            ]
+        },
+        {
+            "type": "org.gradle.api.plugins.quality.FindBugs",
+            "member": "Method org.gradle.api.plugins.quality.FindBugs.setExcludeFilter(java.io.File)",
+            "acceptation": "Deprecated member removed",
+            "changes": [
+                "Method has been removed"
+            ]
+        },
+        {
+            "type": "org.gradle.api.plugins.quality.FindBugs",
+            "member": "Method org.gradle.api.plugins.quality.FindBugs.setExcludeFilterConfig(org.gradle.api.resources.TextResource)",
+            "acceptation": "Deprecated member removed",
+            "changes": [
+                "Method has been removed"
+            ]
+        },
+        {
+            "type": "org.gradle.api.plugins.quality.FindBugs",
+            "member": "Method org.gradle.api.plugins.quality.FindBugs.setExtraArgs(java.util.Collection)",
+            "acceptation": "Deprecated member removed",
+            "changes": [
+                "Method has been removed"
+            ]
+        },
+        {
+            "type": "org.gradle.api.plugins.quality.FindBugs",
+            "member": "Method org.gradle.api.plugins.quality.FindBugs.setFindbugsClasspath(org.gradle.api.file.FileCollection)",
+            "acceptation": "Deprecated member removed",
+            "changes": [
+                "Method has been removed"
+            ]
+        },
+        {
+            "type": "org.gradle.api.plugins.quality.FindBugs",
+            "member": "Method org.gradle.api.plugins.quality.FindBugs.setIncludeFilter(java.io.File)",
+            "acceptation": "Deprecated member removed",
+            "changes": [
+                "Method has been removed"
+            ]
+        },
+        {
+            "type": "org.gradle.api.plugins.quality.FindBugs",
+            "member": "Method org.gradle.api.plugins.quality.FindBugs.setIncludeFilterConfig(org.gradle.api.resources.TextResource)",
+            "acceptation": "Deprecated member removed",
+            "changes": [
+                "Method has been removed"
+            ]
+        },
+        {
+            "type": "org.gradle.api.plugins.quality.FindBugs",
+            "member": "Method org.gradle.api.plugins.quality.FindBugs.setMaxHeapSize(java.lang.String)",
+            "acceptation": "Deprecated member removed",
+            "changes": [
+                "Method has been removed"
+            ]
+        },
+        {
+            "type": "org.gradle.api.plugins.quality.FindBugs",
+            "member": "Method org.gradle.api.plugins.quality.FindBugs.setOmitVisitors(java.util.Collection)",
+            "acceptation": "Deprecated member removed",
+            "changes": [
+                "Method has been removed"
+            ]
+        },
+        {
+            "type": "org.gradle.api.plugins.quality.FindBugs",
+            "member": "Method org.gradle.api.plugins.quality.FindBugs.setPluginClasspath(org.gradle.api.file.FileCollection)",
+            "acceptation": "Deprecated member removed",
+            "changes": [
+                "Method has been removed"
+            ]
+        },
+        {
+            "type": "org.gradle.api.plugins.quality.FindBugs",
+            "member": "Method org.gradle.api.plugins.quality.FindBugs.setReportLevel(java.lang.String)",
+            "acceptation": "Deprecated member removed",
+            "changes": [
+                "Method has been removed"
+            ]
+        },
+        {
+            "type": "org.gradle.api.plugins.quality.FindBugs",
+            "member": "Method org.gradle.api.plugins.quality.FindBugs.setShowProgress(boolean)",
+            "acceptation": "Deprecated member removed",
+            "changes": [
+                "Method has been removed"
+            ]
+        },
+        {
+            "type": "org.gradle.api.plugins.quality.FindBugs",
+            "member": "Method org.gradle.api.plugins.quality.FindBugs.setVisitors(java.util.Collection)",
+            "acceptation": "Deprecated member removed",
+            "changes": [
+                "Method has been removed"
+            ]
+        },
+        {
+            "type": "org.gradle.api.plugins.quality.FindBugs",
+            "member": "Constructor org.gradle.api.plugins.quality.FindBugs()",
+            "acceptation": "Deprecated member removed",
+            "changes": [
+                "Constructor has been removed"
+            ]
+        },
+        {
+            "type": "org.gradle.api.plugins.quality.FindBugsReports",
+            "member": "Class org.gradle.api.plugins.quality.FindBugsReports",
+            "acceptation": "Deprecated member removed",
+            "changes": [
+                "Class has been removed"
+            ]
+        },
+        {
+            "type": "org.gradle.api.plugins.quality.FindBugsReports",
+            "member": "Method org.gradle.api.plugins.quality.FindBugsReports.getEmacs()",
+            "acceptation": "Deprecated member removed",
+            "changes": [
+                "Method has been removed"
+            ]
+        },
+        {
+            "type": "org.gradle.api.plugins.quality.FindBugsReports",
+            "member": "Method org.gradle.api.plugins.quality.FindBugsReports.getHtml()",
+            "acceptation": "Deprecated member removed",
+            "changes": [
+                "Method has been removed"
+            ]
+        },
+        {
+            "type": "org.gradle.api.plugins.quality.FindBugsReports",
+            "member": "Method org.gradle.api.plugins.quality.FindBugsReports.getText()",
+            "acceptation": "Deprecated member removed",
+            "changes": [
+                "Method has been removed"
+            ]
+        },
+        {
+            "type": "org.gradle.api.plugins.quality.FindBugsReports",
+            "member": "Method org.gradle.api.plugins.quality.FindBugsReports.getXml()",
+            "acceptation": "Deprecated member removed",
+            "changes": [
+                "Method has been removed"
+            ]
+        },
+        {
+            "type": "org.gradle.api.plugins.quality.FindBugsXmlReport",
+            "member": "Class org.gradle.api.plugins.quality.FindBugsXmlReport",
+            "acceptation": "Deprecated member removed",
+            "changes": [
+                "Class has been removed"
+            ]
+        },
+        {
+            "type": "org.gradle.api.plugins.quality.FindBugsXmlReport",
+            "member": "Method org.gradle.api.plugins.quality.FindBugsXmlReport.isWithMessages()",
+            "acceptation": "Deprecated member removed",
+            "changes": [
+                "Method has been removed"
+            ]
+        },
+        {
+            "type": "org.gradle.api.plugins.quality.FindBugsXmlReport",
+            "member": "Method org.gradle.api.plugins.quality.FindBugsXmlReport.setWithMessages(boolean)",
+            "acceptation": "Deprecated member removed",
+            "changes": [
+                "Method has been removed"
+            ]
+        },
+        {
             "type": "org.gradle.kotlin.dsl.KotlinScriptTemplate",
             "member": "Class org.gradle.kotlin.dsl.KotlinScriptTemplate",
             "acceptation": "Annotation is no longer required",
             "changes": [
                 "Class has been removed"
             ]
-=======
-            "type": "org.gradle.api.DefaultTask",
-            "member": "Method org.gradle.api.DefaultTask.newInputDirectory()",
-            "acceptation": "Deprecated member removed",
-            "changes": [
-                "Method has been removed"
-            ]
-        },
-        {
-            "type": "org.gradle.api.DefaultTask",
-            "member": "Method org.gradle.api.DefaultTask.newInputFile()",
-            "acceptation": "Deprecated member removed",
-            "changes": [
-                "Method has been removed"
-            ]
-        },
-        {
-            "type": "org.gradle.api.DefaultTask",
-            "member": "Method org.gradle.api.DefaultTask.newOutputDirectory()",
-            "acceptation": "Deprecated member removed",
-            "changes": [
-                "Method has been removed"
-            ]
-        },
-        {
-            "type": "org.gradle.api.DefaultTask",
-            "member": "Method org.gradle.api.DefaultTask.newOutputFile()",
-            "acceptation": "Deprecated member removed",
-            "changes": [
-                "Method has been removed"
-            ]
-        },
-        {
-            "type": "org.gradle.api.dsl.ConventionProperty",
-            "member": "Class org.gradle.api.dsl.ConventionProperty",
-            "acceptation": "Deprecated member removed",
-            "changes": [
-                "Class has been removed"
-            ]
-        },
-        {
-            "type": "org.gradle.api.dsl.ConventionProperty",
-            "member": "Constructor org.gradle.api.dsl.ConventionProperty()",
-            "acceptation": "Deprecated member removed",
-            "changes": [
-                "Constructor has been removed"
-            ]
-        },
-        {
-            "type": "org.gradle.api.Nullable",
-            "member": "Class org.gradle.api.Nullable",
-            "acceptation": "Deprecated member removed",
-            "changes": [
-                "Class has been removed"
-            ]
-        },
-        {
-            "type": "org.gradle.api.plugins.ExtensionContainer",
-            "member": "Method org.gradle.api.plugins.ExtensionContainer.getSchema()",
-            "acceptation": "Deprecated member removed",
-            "changes": [
-                "Method has been removed"
-            ]
-        },
-        {
-            "type": "org.gradle.api.tasks.CompatibilityAdapterForTaskInputs",
-            "member": "Class org.gradle.api.tasks.CompatibilityAdapterForTaskInputs",
-            "acceptation": "Deprecated member removed",
-            "changes": [
-                "Class has been removed"
-            ]
-        },
-        {
-            "type": "org.gradle.api.tasks.CompatibilityAdapterForTaskInputs",
-            "member": "Method org.gradle.api.tasks.CompatibilityAdapterForTaskInputs.property(java.lang.String,java.lang.Object)",
-            "acceptation": "Deprecated member removed",
-            "changes": [
-                "Method has been removed"
-            ]
-        },
-        {
-            "type": "org.gradle.StartParameter",
-            "member": "Method org.gradle.StartParameter.isInteractive()",
-            "acceptation": "Deprecated member removed",
-            "changes": [
-                "Method has been removed"
-            ]
-        },
-        {
-            "type": "org.gradle.StartParameter",
-            "member": "Method org.gradle.StartParameter.isRecompileScripts()",
-            "acceptation": "Deprecated member removed",
-            "changes": [
-                "Method has been removed"
-            ]
-        },
-        {
-            "type": "org.gradle.StartParameter",
-            "member": "Method org.gradle.StartParameter.setInteractive(boolean)",
-            "acceptation": "Deprecated member removed",
-            "changes": [
-                "Method has been removed"
-            ]
-        },
-        {
-            "type": "org.gradle.StartParameter",
-            "member": "Method org.gradle.StartParameter.setRecompileScripts(boolean)",
-            "acceptation": "Deprecated member removed",
-            "changes": [
-                "Method has been removed"
-            ]
-        },
-        {
-            "type": "org.gradle.testfixtures.ProjectBuilder",
-            "member": "Constructor org.gradle.testfixtures.ProjectBuilder()",
-            "acceptation": "Deprecated member removed",
-            "changes": [
-                "Constructor is less accessible"
-            ]
-        },
-        {
-            "type": "org.gradle.api.tasks.SourceSetOutput",
-            "member": "Method org.gradle.api.tasks.SourceSetOutput.isLegacyLayout()",
-            "acceptation": "Deprecated member removed",
-            "changes": [
-                "Method has been removed"
-            ]
-        },
-        {
-            "type": "org.gradle.api.tasks.compile.JavaCompile",
-            "member": "Method org.gradle.api.tasks.compile.JavaCompile.getEffectiveAnnotationProcessorPath()",
-            "acceptation": "Deprecated member removed",
-            "changes": [
-                "Method has been removed"
-            ]
-        },
-        {
-            "type": "org.gradle.api.tasks.compile.JavaCompile",
-            "member": "Method org.gradle.api.tasks.compile.JavaCompile.getSources()",
-            "acceptation": "Deprecated member removed",
-            "changes": []
-        },
-        {
-            "type": "org.gradle.caching.configuration.BuildCacheConfiguration",
-            "member": "Method org.gradle.caching.configuration.BuildCacheConfiguration.local(java.lang.Class)",
-            "acceptation": "Local cache configuration is always a DirectoryBuildCache now",
-            "changes": [
-                "Method return type has changed"
-            ]
-        },
-        {
-            "type": "org.gradle.caching.configuration.BuildCacheConfiguration",
-            "member": "Method org.gradle.caching.configuration.BuildCacheConfiguration.local(java.lang.Class,org.gradle.api.Action)",
-            "acceptation": "Local cache configuration is always a DirectoryBuildCache now",
-            "changes": [
-                "Method return type has changed"
-            ]
-        },
-        {
-            "type": "org.gradle.kotlin.dsl.BuildCacheConfigurationExtensionsKt",
-            "member": "Method org.gradle.kotlin.dsl.BuildCacheConfigurationExtensionsKt.local(org.gradle.caching.configuration.BuildCacheConfiguration)",
-            "acceptation": "Local cache configuration is always a DirectoryBuildCache now",
-            "changes": [
-                "Method return type has changed"
-            ]
-        },
-        {
-            "type": "org.gradle.kotlin.dsl.BuildCacheConfigurationExtensionsKt",
-            "member": "Method org.gradle.kotlin.dsl.BuildCacheConfigurationExtensionsKt.local(org.gradle.caching.configuration.BuildCacheConfiguration,kotlin.jvm.functions.Function1)",
-            "acceptation": "Local cache configuration is always a DirectoryBuildCache now",
-            "changes": [
-                "Method return type has changed"
-            ]
-        },
-        {
-            "type": "org.gradle.plugin.devel.tasks.ValidateTaskProperties",
-            "member": "Method org.gradle.plugin.devel.tasks.ValidateTaskProperties.getClassLoaderFactory()",
-            "acceptation": "Deprecated member removed",
-            "changes": [
-                "Method has been removed"
-            ]
-        },
-        {
-            "type": "org.gradle.plugin.devel.tasks.ValidateTaskProperties",
-            "member": "Method org.gradle.plugin.devel.tasks.ValidateTaskProperties.getDocumentationRegistry()",
-            "acceptation": "Deprecated member removed",
-            "changes": [
-                "Method has been removed"
-            ]
-        },
-        {
-            "type": "org.gradle.plugin.devel.tasks.ValidateTaskProperties",
-            "member": "Method org.gradle.plugin.devel.tasks.ValidateTaskProperties.setClasses(org.gradle.api.file.FileCollection)",
-            "acceptation": "Deprecated member removed",
-            "changes": [
-                "Method has been removed"
-            ]
-        },
-        {
-            "type": "org.gradle.plugin.devel.tasks.ValidateTaskProperties",
-            "member": "Method org.gradle.plugin.devel.tasks.ValidateTaskProperties.setClasspath(org.gradle.api.file.FileCollection)",
-            "acceptation": "Deprecated member removed",
-            "changes": [
-                "Method has been removed"
-            ]
-        },
-        {
-            "type": "org.gradle.plugin.devel.tasks.ValidateTaskProperties",
-            "member": "Method org.gradle.plugin.devel.tasks.ValidateTaskProperties.validateTaskClasses()",
-            "acceptation": "Deprecated member removed",
-            "changes": [
-                "Method has been removed"
-            ]
-        },
-        {
-            "type": "org.gradle.language.scala.tasks.AbstractScalaCompile",
-            "member": "Method org.gradle.language.scala.tasks.AbstractScalaCompile.getEffectiveAnnotationProcessorPath()",
-            "acceptation": "Deprecated member removed",
-            "changes": [
-                "Method has been removed"
-            ]
-        },
-        {
-            "type": "org.gradle.api.publish.maven.tasks.AbstractPublishToMaven",
-            "member": "Method org.gradle.api.publish.maven.tasks.AbstractPublishToMaven.getLoggingManagerFactory()",
-            "acceptation": "Deprecated member removed",
-            "changes": [
-                "Method has been removed"
-            ]
-        },
-        {
-            "type": "org.gradle.plugins.signing.Sign",
-            "member": "Method org.gradle.plugins.signing.Sign.getInputFiles()",
-            "acceptation": "Deprecated member removed",
-            "changes": [
-                "Method has been removed"
-            ]
-        },
-        {
-            "type": "org.gradle.plugins.signing.Sign",
-            "member": "Method org.gradle.plugins.signing.Sign.getOutputFiles()",
-            "acceptation": "Deprecated member removed",
-            "changes": [
-                "Method has been removed"
-            ]
-        },
-        {
-            "type": "org.gradle.testing.jacoco.plugins.JacocoTaskExtension",
-            "member": "Method org.gradle.testing.jacoco.plugins.JacocoTaskExtension.isAppend()",
-            "acceptation": "Deprecated member removed",
-            "changes": [
-                "Method has been removed"
-            ]
-        },
-        {
-            "type": "org.gradle.testing.jacoco.plugins.JacocoTaskExtension",
-            "member": "Method org.gradle.testing.jacoco.plugins.JacocoTaskExtension.setAppend(boolean)",
-            "acceptation": "Deprecated member removed",
-            "changes": [
-                "Method has been removed"
-            ]
-        },
-        {
-            "type": "org.gradle.testing.jacoco.tasks.JacocoReportBase",
-            "member": "Method org.gradle.testing.jacoco.tasks.JacocoReportBase.setAdditionalClassDirs(org.gradle.api.file.FileCollection)",
-            "acceptation": "Deprecated member removed",
-            "changes": [
-                "Method has been removed"
-            ]
-        },
-        {
-            "type": "org.gradle.testing.jacoco.tasks.JacocoReportBase",
-            "member": "Method org.gradle.testing.jacoco.tasks.JacocoReportBase.setAdditionalSourceDirs(org.gradle.api.file.FileCollection)",
-            "acceptation": "Deprecated member removed",
-            "changes": [
-                "Method has been removed"
-            ]
-        },
-        {
-            "type": "org.gradle.testing.jacoco.tasks.JacocoReportBase",
-            "member": "Method org.gradle.testing.jacoco.tasks.JacocoReportBase.setClassDirectories(org.gradle.api.file.FileCollection)",
-            "acceptation": "Deprecated member removed",
-            "changes": [
-                "Method has been removed"
-            ]
-        },
-        {
-            "type": "org.gradle.testing.jacoco.tasks.JacocoReportBase",
-            "member": "Method org.gradle.testing.jacoco.tasks.JacocoReportBase.setExecutionData(org.gradle.api.file.FileCollection)",
-            "acceptation": "Deprecated member removed",
-            "changes": [
-                "Method has been removed"
-            ]
-        },
-        {
-            "type": "org.gradle.testing.jacoco.tasks.JacocoReportBase",
-            "member": "Method org.gradle.testing.jacoco.tasks.JacocoReportBase.setSourceDirectories(org.gradle.api.file.FileCollection)",
-            "acceptation": "Deprecated member removed",
-            "changes": [
-                "Method has been removed"
-            ]
-        },
-        {
-            "type": "org.gradle.testing.jacoco.plugins.JacocoPlugin",
-            "member": "Method org.gradle.testing.jacoco.plugins.JacocoPlugin.configureDefaultOutputPathForJacocoMerge()",
-            "acceptation": "Deprecated member made private",
-            "changes": [
-                "Method is less accessible",
-                "Method return type has changed"
-            ]
-        },
-        {
-            "type": "org.gradle.api.plugins.quality.JDependPlugin",
-            "member": "Class org.gradle.api.plugins.quality.JDependPlugin",
-            "acceptation": "Deprecated member removed",
-            "changes": [
-                "Class has been removed"
-            ]
-        },
-        {
-            "type": "org.gradle.api.plugins.quality.JDependPlugin",
-            "member": "Field DEFAULT_JDEPEND_VERSION",
-            "acceptation": "Deprecated member removed",
-            "changes": [
-                "Field has been removed"
-            ]
-        },
-        {
-            "type": "org.gradle.api.plugins.quality.JDependPlugin",
-            "member": "Method org.gradle.api.plugins.quality.JDependPlugin.beforeApply()",
-            "acceptation": "Deprecated member removed",
-            "changes": [
-                "Method has been removed"
-            ]
-        },
-        {
-            "type": "org.gradle.api.plugins.quality.JDependPlugin",
-            "member": "Method org.gradle.api.plugins.quality.JDependPlugin.configureConfiguration(org.gradle.api.artifacts.Configuration)",
-            "acceptation": "Deprecated member removed",
-            "changes": [
-                "Method has been removed"
-            ]
-        },
-        {
-            "type": "org.gradle.api.plugins.quality.JDependPlugin",
-            "member": "Method org.gradle.api.plugins.quality.JDependPlugin.configureForSourceSet(org.gradle.api.tasks.SourceSet,org.gradle.api.plugins.quality.JDepend)",
-            "acceptation": "Deprecated member removed",
-            "changes": [
-                "Method has been removed"
-            ]
-        },
-        {
-            "type": "org.gradle.api.plugins.quality.JDependPlugin",
-            "member": "Method org.gradle.api.plugins.quality.JDependPlugin.configureForSourceSet(org.gradle.api.tasks.SourceSet,java.lang.Object)",
-            "acceptation": "Deprecated member removed",
-            "changes": [
-                "Method has been removed"
-            ]
-        },
-        {
-            "type": "org.gradle.api.plugins.quality.JDependPlugin",
-            "member": "Method org.gradle.api.plugins.quality.JDependPlugin.configureTaskDefaults(org.gradle.api.plugins.quality.JDepend,java.lang.String)",
-            "acceptation": "Deprecated member removed",
-            "changes": [
-                "Method has been removed"
-            ]
-        },
-        {
-            "type": "org.gradle.api.plugins.quality.JDependPlugin",
-            "member": "Method org.gradle.api.plugins.quality.JDependPlugin.configureTaskDefaults(java.lang.Object,java.lang.String)",
-            "acceptation": "Deprecated member removed",
-            "changes": [
-                "Method has been removed"
-            ]
-        },
-        {
-            "type": "org.gradle.api.plugins.quality.JDependPlugin",
-            "member": "Method org.gradle.api.plugins.quality.JDependPlugin.createExtension()",
-            "acceptation": "Deprecated member removed",
-            "changes": [
-                "Method has been removed"
-            ]
-        },
-        {
-            "type": "org.gradle.api.plugins.quality.JDependPlugin",
-            "member": "Method org.gradle.api.plugins.quality.JDependPlugin.getTaskType()",
-            "acceptation": "Deprecated member removed",
-            "changes": [
-                "Method has been removed"
-            ]
-        },
-        {
-            "type": "org.gradle.api.plugins.quality.JDependPlugin",
-            "member": "Method org.gradle.api.plugins.quality.JDependPlugin.getToolName()",
-            "acceptation": "Deprecated member removed",
-            "changes": [
-                "Method has been removed"
-            ]
-        },
-        {
-            "type": "org.gradle.api.plugins.quality.JDependPlugin",
-            "member": "Constructor org.gradle.api.plugins.quality.JDependPlugin()",
-            "acceptation": "Deprecated member removed",
-            "changes": [
-                "Constructor has been removed"
-            ]
-        },
-        {
-            "type": "org.gradle.api.plugins.quality.JDependExtension",
-            "member": "Class org.gradle.api.plugins.quality.JDependExtension",
-            "acceptation": "Deprecated member removed",
-            "changes": [
-                "Class has been removed"
-            ]
-        },
-        {
-            "type": "org.gradle.api.plugins.quality.JDependExtension",
-            "member": "Constructor org.gradle.api.plugins.quality.JDependExtension()",
-            "acceptation": "Deprecated member removed",
-            "changes": [
-                "Constructor has been removed"
-            ]
-        },
-        {
-            "type": "org.gradle.api.plugins.quality.JDepend",
-            "member": "Class org.gradle.api.plugins.quality.JDepend",
-            "acceptation": "Deprecated member removed",
-            "changes": [
-                "Class has been removed"
-            ]
-        },
-        {
-            "type": "org.gradle.api.plugins.quality.JDepend",
-            "member": "Method org.gradle.api.plugins.quality.JDepend.getAntBuilder()",
-            "acceptation": "Deprecated member removed",
-            "changes": [
-                "Method has been removed"
-            ]
-        },
-        {
-            "type": "org.gradle.api.plugins.quality.JDepend",
-            "member": "Method org.gradle.api.plugins.quality.JDepend.getClassesDirs()",
-            "acceptation": "Deprecated member removed",
-            "changes": [
-                "Method has been removed"
-            ]
-        },
-        {
-            "type": "org.gradle.api.plugins.quality.JDepend",
-            "member": "Method org.gradle.api.plugins.quality.JDepend.getJdependClasspath()",
-            "acceptation": "Deprecated member removed",
-            "changes": [
-                "Method has been removed"
-            ]
-        },
-        {
-            "type": "org.gradle.api.plugins.quality.JDepend",
-            "member": "Method org.gradle.api.plugins.quality.JDepend.getObjectFactory()",
-            "acceptation": "Deprecated member removed",
-            "changes": [
-                "Method has been removed"
-            ]
-        },
-        {
-            "type": "org.gradle.api.plugins.quality.JDepend",
-            "member": "Method org.gradle.api.plugins.quality.JDepend.getReports()",
-            "acceptation": "Deprecated member removed",
-            "changes": [
-                "Method has been removed"
-            ]
-        },
-        {
-            "type": "org.gradle.api.plugins.quality.JDepend",
-            "member": "Method org.gradle.api.plugins.quality.JDepend.reports(groovy.lang.Closure)",
-            "acceptation": "Deprecated member removed",
-            "changes": [
-                "Method has been removed"
-            ]
-        },
-        {
-            "type": "org.gradle.api.plugins.quality.JDepend",
-            "member": "Method org.gradle.api.plugins.quality.JDepend.reports(org.gradle.api.Action)",
-            "acceptation": "Deprecated member removed",
-            "changes": [
-                "Method has been removed"
-            ]
-        },
-        {
-            "type": "org.gradle.api.plugins.quality.JDepend",
-            "member": "Method org.gradle.api.plugins.quality.JDepend.run()",
-            "acceptation": "Deprecated member removed",
-            "changes": [
-                "Method has been removed"
-            ]
-        },
-        {
-            "type": "org.gradle.api.plugins.quality.JDepend",
-            "member": "Method org.gradle.api.plugins.quality.JDepend.setClassesDirs(org.gradle.api.file.FileCollection)",
-            "acceptation": "Deprecated member removed",
-            "changes": [
-                "Method has been removed"
-            ]
-        },
-        {
-            "type": "org.gradle.api.plugins.quality.JDepend",
-            "member": "Method org.gradle.api.plugins.quality.JDepend.setJdependClasspath(org.gradle.api.file.FileCollection)",
-            "acceptation": "Deprecated member removed",
-            "changes": [
-                "Method has been removed"
-            ]
-        },
-        {
-            "type": "org.gradle.api.plugins.quality.JDepend",
-            "member": "Constructor org.gradle.api.plugins.quality.JDepend()",
-            "acceptation": "Deprecated member removed",
-            "changes": [
-                "Constructor has been removed"
-            ]
-        },
-        {
-            "type": "org.gradle.api.plugins.quality.JDependReports",
-            "member": "Class org.gradle.api.plugins.quality.JDependReports",
-            "acceptation": "Deprecated member removed",
-            "changes": [
-                "Class has been removed"
-            ]
-        },
-        {
-            "type": "org.gradle.api.plugins.quality.JDependReports",
-            "member": "Method org.gradle.api.plugins.quality.JDependReports.getText()",
-            "acceptation": "Deprecated member removed",
-            "changes": [
-                "Method has been removed"
-            ]
-        },
-        {
-            "type": "org.gradle.api.plugins.quality.JDependReports",
-            "member": "Method org.gradle.api.plugins.quality.JDependReports.getXml()",
-            "acceptation": "Deprecated member removed",
-            "changes": [
-                "Method has been removed"
-            ]
-        },
-        {
-            "type": "org.gradle.api.plugins.quality.FindBugsPlugin",
-            "member": "Class org.gradle.api.plugins.quality.FindBugsPlugin",
-            "acceptation": "Deprecated member removed",
-            "changes": [
-                "Class has been removed"
-            ]
-        },
-        {
-            "type": "org.gradle.api.plugins.quality.FindBugsPlugin",
-            "member": "Field DEFAULT_FINDBUGS_VERSION",
-            "acceptation": "Deprecated member removed",
-            "changes": [
-                "Field has been removed"
-            ]
-        },
-        {
-            "type": "org.gradle.api.plugins.quality.FindBugsPlugin",
-            "member": "Method org.gradle.api.plugins.quality.FindBugsPlugin.beforeApply()",
-            "acceptation": "Deprecated member removed",
-            "changes": [
-                "Method has been removed"
-            ]
-        },
-        {
-            "type": "org.gradle.api.plugins.quality.FindBugsPlugin",
-            "member": "Method org.gradle.api.plugins.quality.FindBugsPlugin.configureConfiguration(org.gradle.api.artifacts.Configuration)",
-            "acceptation": "Deprecated member removed",
-            "changes": [
-                "Method has been removed"
-            ]
-        },
-        {
-            "type": "org.gradle.api.plugins.quality.FindBugsPlugin",
-            "member": "Method org.gradle.api.plugins.quality.FindBugsPlugin.configureForSourceSet(org.gradle.api.tasks.SourceSet,org.gradle.api.plugins.quality.FindBugs)",
-            "acceptation": "Deprecated member removed",
-            "changes": [
-                "Method has been removed"
-            ]
-        },
-        {
-            "type": "org.gradle.api.plugins.quality.FindBugsPlugin",
-            "member": "Method org.gradle.api.plugins.quality.FindBugsPlugin.configureForSourceSet(org.gradle.api.tasks.SourceSet,java.lang.Object)",
-            "acceptation": "Deprecated member removed",
-            "changes": [
-                "Method has been removed"
-            ]
-        },
-        {
-            "type": "org.gradle.api.plugins.quality.FindBugsPlugin",
-            "member": "Method org.gradle.api.plugins.quality.FindBugsPlugin.configureTaskDefaults(org.gradle.api.plugins.quality.FindBugs,java.lang.String)",
-            "acceptation": "Deprecated member removed",
-            "changes": [
-                "Method has been removed"
-            ]
-        },
-        {
-            "type": "org.gradle.api.plugins.quality.FindBugsPlugin",
-            "member": "Method org.gradle.api.plugins.quality.FindBugsPlugin.configureTaskDefaults(java.lang.Object,java.lang.String)",
-            "acceptation": "Deprecated member removed",
-            "changes": [
-                "Method has been removed"
-            ]
-        },
-        {
-            "type": "org.gradle.api.plugins.quality.FindBugsPlugin",
-            "member": "Method org.gradle.api.plugins.quality.FindBugsPlugin.createExtension()",
-            "acceptation": "Deprecated member removed",
-            "changes": [
-                "Method has been removed"
-            ]
-        },
-        {
-            "type": "org.gradle.api.plugins.quality.FindBugsPlugin",
-            "member": "Method org.gradle.api.plugins.quality.FindBugsPlugin.getTaskType()",
-            "acceptation": "Deprecated member removed",
-            "changes": [
-                "Method has been removed"
-            ]
-        },
-        {
-            "type": "org.gradle.api.plugins.quality.FindBugsPlugin",
-            "member": "Method org.gradle.api.plugins.quality.FindBugsPlugin.getToolName()",
-            "acceptation": "Deprecated member removed",
-            "changes": [
-                "Method has been removed"
-            ]
-        },
-        {
-            "type": "org.gradle.api.plugins.quality.FindBugsPlugin",
-            "member": "Constructor org.gradle.api.plugins.quality.FindBugsPlugin()",
-            "acceptation": "Deprecated member removed",
-            "changes": [
-                "Constructor has been removed"
-            ]
-        },
-        {
-            "type": "org.gradle.api.plugins.quality.FindBugsExtension",
-            "member": "Class org.gradle.api.plugins.quality.FindBugsExtension",
-            "acceptation": "Deprecated member removed",
-            "changes": [
-                "Class has been removed"
-            ]
-        },
-        {
-            "type": "org.gradle.api.plugins.quality.FindBugsExtension",
-            "member": "Method org.gradle.api.plugins.quality.FindBugsExtension.getEffort()",
-            "acceptation": "Deprecated member removed",
-            "changes": [
-                "Method has been removed"
-            ]
-        },
-        {
-            "type": "org.gradle.api.plugins.quality.FindBugsExtension",
-            "member": "Method org.gradle.api.plugins.quality.FindBugsExtension.getExcludeBugsFilter()",
-            "acceptation": "Deprecated member removed",
-            "changes": [
-                "Method has been removed"
-            ]
-        },
-        {
-            "type": "org.gradle.api.plugins.quality.FindBugsExtension",
-            "member": "Method org.gradle.api.plugins.quality.FindBugsExtension.getExcludeBugsFilterConfig()",
-            "acceptation": "Deprecated member removed",
-            "changes": [
-                "Method has been removed"
-            ]
-        },
-        {
-            "type": "org.gradle.api.plugins.quality.FindBugsExtension",
-            "member": "Method org.gradle.api.plugins.quality.FindBugsExtension.getExcludeFilter()",
-            "acceptation": "Deprecated member removed",
-            "changes": [
-                "Method has been removed"
-            ]
-        },
-        {
-            "type": "org.gradle.api.plugins.quality.FindBugsExtension",
-            "member": "Method org.gradle.api.plugins.quality.FindBugsExtension.getExcludeFilterConfig()",
-            "acceptation": "Deprecated member removed",
-            "changes": [
-                "Method has been removed"
-            ]
-        },
-        {
-            "type": "org.gradle.api.plugins.quality.FindBugsExtension",
-            "member": "Method org.gradle.api.plugins.quality.FindBugsExtension.getExtraArgs()",
-            "acceptation": "Deprecated member removed",
-            "changes": [
-                "Method has been removed"
-            ]
-        },
-        {
-            "type": "org.gradle.api.plugins.quality.FindBugsExtension",
-            "member": "Method org.gradle.api.plugins.quality.FindBugsExtension.getIncludeFilter()",
-            "acceptation": "Deprecated member removed",
-            "changes": [
-                "Method has been removed"
-            ]
-        },
-        {
-            "type": "org.gradle.api.plugins.quality.FindBugsExtension",
-            "member": "Method org.gradle.api.plugins.quality.FindBugsExtension.getIncludeFilterConfig()",
-            "acceptation": "Deprecated member removed",
-            "changes": [
-                "Method has been removed"
-            ]
-        },
-        {
-            "type": "org.gradle.api.plugins.quality.FindBugsExtension",
-            "member": "Method org.gradle.api.plugins.quality.FindBugsExtension.getOmitVisitors()",
-            "acceptation": "Deprecated member removed",
-            "changes": [
-                "Method has been removed"
-            ]
-        },
-        {
-            "type": "org.gradle.api.plugins.quality.FindBugsExtension",
-            "member": "Method org.gradle.api.plugins.quality.FindBugsExtension.getReportLevel()",
-            "acceptation": "Deprecated member removed",
-            "changes": [
-                "Method has been removed"
-            ]
-        },
-        {
-            "type": "org.gradle.api.plugins.quality.FindBugsExtension",
-            "member": "Method org.gradle.api.plugins.quality.FindBugsExtension.getVisitors()",
-            "acceptation": "Deprecated member removed",
-            "changes": [
-                "Method has been removed"
-            ]
-        },
-        {
-            "type": "org.gradle.api.plugins.quality.FindBugsExtension",
-            "member": "Method org.gradle.api.plugins.quality.FindBugsExtension.setEffort(java.lang.String)",
-            "acceptation": "Deprecated member removed",
-            "changes": [
-                "Method has been removed"
-            ]
-        },
-        {
-            "type": "org.gradle.api.plugins.quality.FindBugsExtension",
-            "member": "Method org.gradle.api.plugins.quality.FindBugsExtension.setExcludeBugsFilter(java.io.File)",
-            "acceptation": "Deprecated member removed",
-            "changes": [
-                "Method has been removed"
-            ]
-        },
-        {
-            "type": "org.gradle.api.plugins.quality.FindBugsExtension",
-            "member": "Method org.gradle.api.plugins.quality.FindBugsExtension.setExcludeBugsFilterConfig(org.gradle.api.resources.TextResource)",
-            "acceptation": "Deprecated member removed",
-            "changes": [
-                "Method has been removed"
-            ]
-        },
-        {
-            "type": "org.gradle.api.plugins.quality.FindBugsExtension",
-            "member": "Method org.gradle.api.plugins.quality.FindBugsExtension.setExcludeFilter(java.io.File)",
-            "acceptation": "Deprecated member removed",
-            "changes": [
-                "Method has been removed"
-            ]
-        },
-        {
-            "type": "org.gradle.api.plugins.quality.FindBugsExtension",
-            "member": "Method org.gradle.api.plugins.quality.FindBugsExtension.setExcludeFilterConfig(org.gradle.api.resources.TextResource)",
-            "acceptation": "Deprecated member removed",
-            "changes": [
-                "Method has been removed"
-            ]
-        },
-        {
-            "type": "org.gradle.api.plugins.quality.FindBugsExtension",
-            "member": "Method org.gradle.api.plugins.quality.FindBugsExtension.setExtraArgs(java.util.Collection)",
-            "acceptation": "Deprecated member removed",
-            "changes": [
-                "Method has been removed"
-            ]
-        },
-        {
-            "type": "org.gradle.api.plugins.quality.FindBugsExtension",
-            "member": "Method org.gradle.api.plugins.quality.FindBugsExtension.setIncludeFilter(java.io.File)",
-            "acceptation": "Deprecated member removed",
-            "changes": [
-                "Method has been removed"
-            ]
-        },
-        {
-            "type": "org.gradle.api.plugins.quality.FindBugsExtension",
-            "member": "Method org.gradle.api.plugins.quality.FindBugsExtension.setIncludeFilterConfig(org.gradle.api.resources.TextResource)",
-            "acceptation": "Deprecated member removed",
-            "changes": [
-                "Method has been removed"
-            ]
-        },
-        {
-            "type": "org.gradle.api.plugins.quality.FindBugsExtension",
-            "member": "Method org.gradle.api.plugins.quality.FindBugsExtension.setOmitVisitors(java.util.Collection)",
-            "acceptation": "Deprecated member removed",
-            "changes": [
-                "Method has been removed"
-            ]
-        },
-        {
-            "type": "org.gradle.api.plugins.quality.FindBugsExtension",
-            "member": "Method org.gradle.api.plugins.quality.FindBugsExtension.setReportLevel(java.lang.String)",
-            "acceptation": "Deprecated member removed",
-            "changes": [
-                "Method has been removed"
-            ]
-        },
-        {
-            "type": "org.gradle.api.plugins.quality.FindBugsExtension",
-            "member": "Method org.gradle.api.plugins.quality.FindBugsExtension.setVisitors(java.util.Collection)",
-            "acceptation": "Deprecated member removed",
-            "changes": [
-                "Method has been removed"
-            ]
-        },
-        {
-            "type": "org.gradle.api.plugins.quality.FindBugsExtension",
-            "member": "Constructor org.gradle.api.plugins.quality.FindBugsExtension(org.gradle.api.Project)",
-            "acceptation": "Deprecated member removed",
-            "changes": [
-                "Constructor has been removed"
-            ]
-        },
-        {
-            "type": "org.gradle.api.plugins.quality.FindBugs",
-            "member": "Class org.gradle.api.plugins.quality.FindBugs",
-            "acceptation": "Deprecated member removed",
-            "changes": [
-                "Class has been removed"
-            ]
-        },
-        {
-            "type": "org.gradle.api.plugins.quality.FindBugs",
-            "member": "Method org.gradle.api.plugins.quality.FindBugs.extraArgs(java.lang.Iterable)",
-            "acceptation": "Deprecated member removed",
-            "changes": [
-                "Method has been removed"
-            ]
-        },
-        {
-            "type": "org.gradle.api.plugins.quality.FindBugs",
-            "member": "Method org.gradle.api.plugins.quality.FindBugs.extraArgs(java.lang.String[])",
-            "acceptation": "Deprecated member removed",
-            "changes": [
-                "Method has been removed"
-            ]
-        },
-        {
-            "type": "org.gradle.api.plugins.quality.FindBugs",
-            "member": "Method org.gradle.api.plugins.quality.FindBugs.getCandidateClassFiles()",
-            "acceptation": "Deprecated member removed",
-            "changes": [
-                "Method has been removed"
-            ]
-        },
-        {
-            "type": "org.gradle.api.plugins.quality.FindBugs",
-            "member": "Method org.gradle.api.plugins.quality.FindBugs.getClasses()",
-            "acceptation": "Deprecated member removed",
-            "changes": [
-                "Method has been removed"
-            ]
-        },
-        {
-            "type": "org.gradle.api.plugins.quality.FindBugs",
-            "member": "Method org.gradle.api.plugins.quality.FindBugs.getClasspath()",
-            "acceptation": "Deprecated member removed",
-            "changes": [
-                "Method has been removed"
-            ]
-        },
-        {
-            "type": "org.gradle.api.plugins.quality.FindBugs",
-            "member": "Method org.gradle.api.plugins.quality.FindBugs.getEffort()",
-            "acceptation": "Deprecated member removed",
-            "changes": [
-                "Method has been removed"
-            ]
-        },
-        {
-            "type": "org.gradle.api.plugins.quality.FindBugs",
-            "member": "Method org.gradle.api.plugins.quality.FindBugs.getExcludeBugsFilter()",
-            "acceptation": "Deprecated member removed",
-            "changes": [
-                "Method has been removed"
-            ]
-        },
-        {
-            "type": "org.gradle.api.plugins.quality.FindBugs",
-            "member": "Method org.gradle.api.plugins.quality.FindBugs.getExcludeBugsFilterConfig()",
-            "acceptation": "Deprecated member removed",
-            "changes": [
-                "Method has been removed"
-            ]
-        },
-        {
-            "type": "org.gradle.api.plugins.quality.FindBugs",
-            "member": "Method org.gradle.api.plugins.quality.FindBugs.getExcludeFilter()",
-            "acceptation": "Deprecated member removed",
-            "changes": [
-                "Method has been removed"
-            ]
-        },
-        {
-            "type": "org.gradle.api.plugins.quality.FindBugs",
-            "member": "Method org.gradle.api.plugins.quality.FindBugs.getExcludeFilterConfig()",
-            "acceptation": "Deprecated member removed",
-            "changes": [
-                "Method has been removed"
-            ]
-        },
-        {
-            "type": "org.gradle.api.plugins.quality.FindBugs",
-            "member": "Method org.gradle.api.plugins.quality.FindBugs.getExtraArgs()",
-            "acceptation": "Deprecated member removed",
-            "changes": [
-                "Method has been removed"
-            ]
-        },
-        {
-            "type": "org.gradle.api.plugins.quality.FindBugs",
-            "member": "Method org.gradle.api.plugins.quality.FindBugs.getFindbugsClasspath()",
-            "acceptation": "Deprecated member removed",
-            "changes": [
-                "Method has been removed"
-            ]
-        },
-        {
-            "type": "org.gradle.api.plugins.quality.FindBugs",
-            "member": "Method org.gradle.api.plugins.quality.FindBugs.getIncludeFilter()",
-            "acceptation": "Deprecated member removed",
-            "changes": [
-                "Method has been removed"
-            ]
-        },
-        {
-            "type": "org.gradle.api.plugins.quality.FindBugs",
-            "member": "Method org.gradle.api.plugins.quality.FindBugs.getIncludeFilterConfig()",
-            "acceptation": "Deprecated member removed",
-            "changes": [
-                "Method has been removed"
-            ]
-        },
-        {
-            "type": "org.gradle.api.plugins.quality.FindBugs",
-            "member": "Method org.gradle.api.plugins.quality.FindBugs.getMaxHeapSize()",
-            "acceptation": "Deprecated member removed",
-            "changes": [
-                "Method has been removed"
-            ]
-        },
-        {
-            "type": "org.gradle.api.plugins.quality.FindBugs",
-            "member": "Method org.gradle.api.plugins.quality.FindBugs.getObjectFactory()",
-            "acceptation": "Deprecated member removed",
-            "changes": [
-                "Method has been removed"
-            ]
-        },
-        {
-            "type": "org.gradle.api.plugins.quality.FindBugs",
-            "member": "Method org.gradle.api.plugins.quality.FindBugs.getOmitVisitors()",
-            "acceptation": "Deprecated member removed",
-            "changes": [
-                "Method has been removed"
-            ]
-        },
-        {
-            "type": "org.gradle.api.plugins.quality.FindBugs",
-            "member": "Method org.gradle.api.plugins.quality.FindBugs.getPluginClasspath()",
-            "acceptation": "Deprecated member removed",
-            "changes": [
-                "Method has been removed"
-            ]
-        },
-        {
-            "type": "org.gradle.api.plugins.quality.FindBugs",
-            "member": "Method org.gradle.api.plugins.quality.FindBugs.getReportLevel()",
-            "acceptation": "Deprecated member removed",
-            "changes": [
-                "Method has been removed"
-            ]
-        },
-        {
-            "type": "org.gradle.api.plugins.quality.FindBugs",
-            "member": "Method org.gradle.api.plugins.quality.FindBugs.getReports()",
-            "acceptation": "Deprecated member removed",
-            "changes": [
-                "Method has been removed"
-            ]
-        },
-        {
-            "type": "org.gradle.api.plugins.quality.FindBugs",
-            "member": "Method org.gradle.api.plugins.quality.FindBugs.getShowProgress()",
-            "acceptation": "Deprecated member removed",
-            "changes": [
-                "Method has been removed"
-            ]
-        },
-        {
-            "type": "org.gradle.api.plugins.quality.FindBugs",
-            "member": "Method org.gradle.api.plugins.quality.FindBugs.getSource()",
-            "acceptation": "Deprecated member removed",
-            "changes": [
-                "Method has been removed"
-            ]
-        },
-        {
-            "type": "org.gradle.api.plugins.quality.FindBugs",
-            "member": "Method org.gradle.api.plugins.quality.FindBugs.getVisitors()",
-            "acceptation": "Deprecated member removed",
-            "changes": [
-                "Method has been removed"
-            ]
-        },
-        {
-            "type": "org.gradle.api.plugins.quality.FindBugs",
-            "member": "Method org.gradle.api.plugins.quality.FindBugs.getWorkerProcessBuilderFactory()",
-            "acceptation": "Deprecated member removed",
-            "changes": [
-                "Method has been removed"
-            ]
-        },
-        {
-            "type": "org.gradle.api.plugins.quality.FindBugs",
-            "member": "Method org.gradle.api.plugins.quality.FindBugs.reports(groovy.lang.Closure)",
-            "acceptation": "Deprecated member removed",
-            "changes": [
-                "Method has been removed"
-            ]
-        },
-        {
-            "type": "org.gradle.api.plugins.quality.FindBugs",
-            "member": "Method org.gradle.api.plugins.quality.FindBugs.reports(org.gradle.api.Action)",
-            "acceptation": "Deprecated member removed",
-            "changes": [
-                "Method has been removed"
-            ]
-        },
-        {
-            "type": "org.gradle.api.plugins.quality.FindBugs",
-            "member": "Method org.gradle.api.plugins.quality.FindBugs.run()",
-            "acceptation": "Deprecated member removed",
-            "changes": [
-                "Method has been removed"
-            ]
-        },
-        {
-            "type": "org.gradle.api.plugins.quality.FindBugs",
-            "member": "Method org.gradle.api.plugins.quality.FindBugs.setClasses(org.gradle.api.file.FileCollection)",
-            "acceptation": "Deprecated member removed",
-            "changes": [
-                "Method has been removed"
-            ]
-        },
-        {
-            "type": "org.gradle.api.plugins.quality.FindBugs",
-            "member": "Method org.gradle.api.plugins.quality.FindBugs.setClasspath(org.gradle.api.file.FileCollection)",
-            "acceptation": "Deprecated member removed",
-            "changes": [
-                "Method has been removed"
-            ]
-        },
-        {
-            "type": "org.gradle.api.plugins.quality.FindBugs",
-            "member": "Method org.gradle.api.plugins.quality.FindBugs.setEffort(java.lang.String)",
-            "acceptation": "Deprecated member removed",
-            "changes": [
-                "Method has been removed"
-            ]
-        },
-        {
-            "type": "org.gradle.api.plugins.quality.FindBugs",
-            "member": "Method org.gradle.api.plugins.quality.FindBugs.setExcludeBugsFilter(java.io.File)",
-            "acceptation": "Deprecated member removed",
-            "changes": [
-                "Method has been removed"
-            ]
-        },
-        {
-            "type": "org.gradle.api.plugins.quality.FindBugs",
-            "member": "Method org.gradle.api.plugins.quality.FindBugs.setExcludeBugsFilterConfig(org.gradle.api.resources.TextResource)",
-            "acceptation": "Deprecated member removed",
-            "changes": [
-                "Method has been removed"
-            ]
-        },
-        {
-            "type": "org.gradle.api.plugins.quality.FindBugs",
-            "member": "Method org.gradle.api.plugins.quality.FindBugs.setExcludeFilter(java.io.File)",
-            "acceptation": "Deprecated member removed",
-            "changes": [
-                "Method has been removed"
-            ]
-        },
-        {
-            "type": "org.gradle.api.plugins.quality.FindBugs",
-            "member": "Method org.gradle.api.plugins.quality.FindBugs.setExcludeFilterConfig(org.gradle.api.resources.TextResource)",
-            "acceptation": "Deprecated member removed",
-            "changes": [
-                "Method has been removed"
-            ]
-        },
-        {
-            "type": "org.gradle.api.plugins.quality.FindBugs",
-            "member": "Method org.gradle.api.plugins.quality.FindBugs.setExtraArgs(java.util.Collection)",
-            "acceptation": "Deprecated member removed",
-            "changes": [
-                "Method has been removed"
-            ]
-        },
-        {
-            "type": "org.gradle.api.plugins.quality.FindBugs",
-            "member": "Method org.gradle.api.plugins.quality.FindBugs.setFindbugsClasspath(org.gradle.api.file.FileCollection)",
-            "acceptation": "Deprecated member removed",
-            "changes": [
-                "Method has been removed"
-            ]
-        },
-        {
-            "type": "org.gradle.api.plugins.quality.FindBugs",
-            "member": "Method org.gradle.api.plugins.quality.FindBugs.setIncludeFilter(java.io.File)",
-            "acceptation": "Deprecated member removed",
-            "changes": [
-                "Method has been removed"
-            ]
-        },
-        {
-            "type": "org.gradle.api.plugins.quality.FindBugs",
-            "member": "Method org.gradle.api.plugins.quality.FindBugs.setIncludeFilterConfig(org.gradle.api.resources.TextResource)",
-            "acceptation": "Deprecated member removed",
-            "changes": [
-                "Method has been removed"
-            ]
-        },
-        {
-            "type": "org.gradle.api.plugins.quality.FindBugs",
-            "member": "Method org.gradle.api.plugins.quality.FindBugs.setMaxHeapSize(java.lang.String)",
-            "acceptation": "Deprecated member removed",
-            "changes": [
-                "Method has been removed"
-            ]
-        },
-        {
-            "type": "org.gradle.api.plugins.quality.FindBugs",
-            "member": "Method org.gradle.api.plugins.quality.FindBugs.setOmitVisitors(java.util.Collection)",
-            "acceptation": "Deprecated member removed",
-            "changes": [
-                "Method has been removed"
-            ]
-        },
-        {
-            "type": "org.gradle.api.plugins.quality.FindBugs",
-            "member": "Method org.gradle.api.plugins.quality.FindBugs.setPluginClasspath(org.gradle.api.file.FileCollection)",
-            "acceptation": "Deprecated member removed",
-            "changes": [
-                "Method has been removed"
-            ]
-        },
-        {
-            "type": "org.gradle.api.plugins.quality.FindBugs",
-            "member": "Method org.gradle.api.plugins.quality.FindBugs.setReportLevel(java.lang.String)",
-            "acceptation": "Deprecated member removed",
-            "changes": [
-                "Method has been removed"
-            ]
-        },
-        {
-            "type": "org.gradle.api.plugins.quality.FindBugs",
-            "member": "Method org.gradle.api.plugins.quality.FindBugs.setShowProgress(boolean)",
-            "acceptation": "Deprecated member removed",
-            "changes": [
-                "Method has been removed"
-            ]
-        },
-        {
-            "type": "org.gradle.api.plugins.quality.FindBugs",
-            "member": "Method org.gradle.api.plugins.quality.FindBugs.setVisitors(java.util.Collection)",
-            "acceptation": "Deprecated member removed",
-            "changes": [
-                "Method has been removed"
-            ]
-        },
-        {
-            "type": "org.gradle.api.plugins.quality.FindBugs",
-            "member": "Constructor org.gradle.api.plugins.quality.FindBugs()",
-            "acceptation": "Deprecated member removed",
-            "changes": [
-                "Constructor has been removed"
-            ]
-        },
-        {
-            "type": "org.gradle.api.plugins.quality.FindBugsReports",
-            "member": "Class org.gradle.api.plugins.quality.FindBugsReports",
-            "acceptation": "Deprecated member removed",
-            "changes": [
-                "Class has been removed"
-            ]
-        },
-        {
-            "type": "org.gradle.api.plugins.quality.FindBugsReports",
-            "member": "Method org.gradle.api.plugins.quality.FindBugsReports.getEmacs()",
-            "acceptation": "Deprecated member removed",
-            "changes": [
-                "Method has been removed"
-            ]
-        },
-        {
-            "type": "org.gradle.api.plugins.quality.FindBugsReports",
-            "member": "Method org.gradle.api.plugins.quality.FindBugsReports.getHtml()",
-            "acceptation": "Deprecated member removed",
-            "changes": [
-                "Method has been removed"
-            ]
-        },
-        {
-            "type": "org.gradle.api.plugins.quality.FindBugsReports",
-            "member": "Method org.gradle.api.plugins.quality.FindBugsReports.getText()",
-            "acceptation": "Deprecated member removed",
-            "changes": [
-                "Method has been removed"
-            ]
-        },
-        {
-            "type": "org.gradle.api.plugins.quality.FindBugsReports",
-            "member": "Method org.gradle.api.plugins.quality.FindBugsReports.getXml()",
-            "acceptation": "Deprecated member removed",
-            "changes": [
-                "Method has been removed"
-            ]
-        },
-        {
-            "type": "org.gradle.api.plugins.quality.FindBugsXmlReport",
-            "member": "Class org.gradle.api.plugins.quality.FindBugsXmlReport",
-            "acceptation": "Deprecated member removed",
-            "changes": [
-                "Class has been removed"
-            ]
-        },
-        {
-            "type": "org.gradle.api.plugins.quality.FindBugsXmlReport",
-            "member": "Method org.gradle.api.plugins.quality.FindBugsXmlReport.isWithMessages()",
-            "acceptation": "Deprecated member removed",
-            "changes": [
-                "Method has been removed"
-            ]
-        },
-        {
-            "type": "org.gradle.api.plugins.quality.FindBugsXmlReport",
-            "member": "Method org.gradle.api.plugins.quality.FindBugsXmlReport.setWithMessages(boolean)",
-            "acceptation": "Deprecated member removed",
-            "changes": [
-                "Method has been removed"
-            ]
->>>>>>> 08af70ab
         }
     ]
 }