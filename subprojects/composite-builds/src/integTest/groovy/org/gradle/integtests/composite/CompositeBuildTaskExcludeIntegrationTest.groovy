/*
 * Copyright 2020 the original author or authors.
 *
 * Licensed under the Apache License, Version 2.0 (the "License");
 * you may not use this file except in compliance with the License.
 * You may obtain a copy of the License at
 *
 *      http://www.apache.org/licenses/LICENSE-2.0
 *
 * Unless required by applicable law or agreed to in writing, software
 * distributed under the License is distributed on an "AS IS" BASIS,
 * WITHOUT WARRANTIES OR CONDITIONS OF ANY KIND, either express or implied.
 * See the License for the specific language governing permissions and
 * limitations under the License.
 */

package org.gradle.integtests.composite

import spock.lang.Issue

class CompositeBuildTaskExcludeIntegrationTest extends AbstractCompositeBuildTaskExecutionIntegrationTest {

    def setup() {
        settingsFile << """
            rootProject.name = 'root'
            include('sub')
            includeBuild('included')
        """
        file('included/settings.gradle') << """
            include('sub')
        """
        buildFile << """
            def test = tasks.register('test') {
                doLast {
                     println 'test executed'
                }
            }

            tasks.register('build') {
                doLast {
                     println 'build executed'
                }
                dependsOn test
                dependsOn gradle.includedBuild('included').task(':build')
            }

            project(':sub') {
                def subTest = tasks.register('test') {
                    doLast {
                         println 'sub test executed'
                    }
                }

                tasks.register('build') {
                    doLast {
                        println 'sub build executed'
                    }
                    dependsOn subTest
                    dependsOn gradle.includedBuild('included').task(':sub:build')
                }
            }
        """
        file('included/build.gradle') << """
            def test = tasks.register('test') {
                doLast {
                     println 'included test executed'
                }
            }

            tasks.register('build') {
                doLast {
                     println 'included build executed'
                }
                dependsOn test
            }

            project(':sub') {
                def subTest = tasks.register('test') {
                    doLast {
                         println 'included sub test executed'
                    }
                }
                tasks.register('build') {
                    doLast {
                         println 'included sub build executed'
                    }
                    dependsOn subTest
                }
            }
        """
    }

    def "can exclude tasks from an included build"() {
        expect:
        2.times {
            succeeds("build", "-x", ":included:sub:test")
            result.assertTasksExecuted(":test", ":build", ":sub:test", ":sub:build", ":included:test", ":included:build", ":included:sub:build")
            result.assertTaskNotExecuted(":included:sub:test")
        }
        2.times {
            succeeds("build", "-x", "included:sub:test")
            result.assertTasksExecuted(":test", ":build", ":sub:test", ":sub:build", ":included:test", ":included:build", ":included:sub:build")
            result.assertTaskNotExecuted(":included:sub:test")
        }
    }

    def "can exclude tasks using pattern matching"() {
        expect:
        2.times {
            succeeds("build", "-x", ":included:sub:te")
            result.assertTasksExecuted(":test", ":build", ":sub:test", ":sub:build", ":included:test", ":included:build", ":included:sub:build")
            result.assertTaskNotExecuted(":included:sub:test")
        }
        2.times {
            succeeds("build", "-x", "i:s:te")
            result.assertTasksExecuted(":test", ":build", ":sub:test", ":sub:build", ":included:test", ":included:build", ":included:sub:build")
            result.assertTaskNotExecuted(":included:sub:test")
        }
    }

    def "excluding a task from a root project does not affect included task with same path"() {
        when:
        succeeds("build", "-x", ":sub:test")

        then:
        result.assertTasksExecuted(":test", ":build", ":sub:build", ":included:test", ":included:build", ":included:sub:test", ":included:sub:build")
        result.assertTaskNotExecuted(":sub:test")
    }

    def "cannot use unqualified task paths to exclude tasks from included build roots"() {
        when:
        run("build", "-x", "test")

        then:
        result.assertTasksExecuted(":build", ":sub:build", ":included:build", ":included:sub:build", ":included:test", ":included:sub:test")
        result.assertTaskNotExecuted(":test")
        result.assertTaskNotExecuted(":sub:test")
    }

<<<<<<< HEAD
    def "cannot use unqualified absolute paths to exclude task from included build root"() {
        expect:
        runAndFail("build", "-x", "included:test")
    }

=======
>>>>>>> 94bbfb9f
    def "cannot use unqualified task paths to exclude tasks from included build subproject"() {
        when:
        run("build", "-x", "sub:test")

        then:
        result.assertTasksExecuted(":test", ":build", ":sub:build", ":included:test", ":included:build", ":included:sub:test", ":included:sub:build")
        result.assertTaskNotExecuted(":sub:test")
    }

    def "can exclude task from included build that is also required to produce a plugin used from root build"() {
        setup:
        settingsFile << "includeBuild('build-logic')"
        def rootDir = file("build-logic")
        addPluginIncludedBuild(rootDir)
        buildFile.text = """
            plugins {
                id("test.plugin")
                id("java-library")
            }
            dependencies {
                implementation("lib:lib:1.0")
            }
        """

        expect:
        succeeds("greeting", ":build-logic:classes")
        2.times {
            succeeds("greeting", "-x", ":build-logic:classes")
            result.assertTaskNotExecuted(":build-logic:classes")
        }
    }

    @Issue("https://github.com/gradle/gradle/issues/21708")
    def "can exclude task from included build that requires a plugin from another build"() {
        setup:
        settingsFile << """
            includeBuild('build-logic')
            includeBuild('app')
        """
        def rootDir = file("build-logic")
        addPluginIncludedBuild(rootDir)
        file("app/build.gradle") << """
            plugins {
                id("test.plugin")
                id("java-library")
            }
        """

        expect:
        2.times {
            succeeds(":app:assemble", "-x", ":app:processResources")
            result.assertTaskNotExecuted(":app:processResources")
        }
    }

}<|MERGE_RESOLUTION|>--- conflicted
+++ resolved
@@ -137,14 +137,11 @@
         result.assertTaskNotExecuted(":sub:test")
     }
 
-<<<<<<< HEAD
     def "cannot use unqualified absolute paths to exclude task from included build root"() {
         expect:
         runAndFail("build", "-x", "included:test")
     }
 
-=======
->>>>>>> 94bbfb9f
     def "cannot use unqualified task paths to exclude tasks from included build subproject"() {
         when:
         run("build", "-x", "sub:test")
