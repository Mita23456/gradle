/*
 * Copyright 2020 the original author or authors.
 *
 * Licensed under the Apache License, Version 2.0 (the "License");
 * you may not use this file except in compliance with the License.
 * You may obtain a copy of the License at
 *
 *      http://www.apache.org/licenses/LICENSE-2.0
 *
 * Unless required by applicable law or agreed to in writing, software
 * distributed under the License is distributed on an "AS IS" BASIS,
 * WITHOUT WARRANTIES OR CONDITIONS OF ANY KIND, either express or implied.
 * See the License for the specific language governing permissions and
 * limitations under the License.
 */

package org.gradle.instantexecution.initialization

import org.gradle.StartParameter
import org.gradle.initialization.layout.BuildLayout
import org.gradle.instantexecution.SystemProperties
import org.gradle.instantexecution.extensions.unsafeLazy
import org.gradle.internal.hash.HashUtil.createCompactMD5
import org.gradle.util.GFileUtils
import java.io.File


class InstantExecutionStartParameter(
    private val buildLayout: BuildLayout,
    private val startParameter: StartParameter
) {

<<<<<<< HEAD
    val isEnabled: Boolean by unsafeLazy {
        systemPropertyFlag(SystemProperties.isEnabled)
    }

    val isQuiet: Boolean
        get() = systemPropertyFlag(SystemProperties.isQuiet)

    val maxProblems: Int by unsafeLazy {
        systemProperty(SystemProperties.maxProblems)
            ?.let(Integer::valueOf)
            ?: 512
    }

    val failOnProblems: Boolean by unsafeLazy {
        systemPropertyFlag(SystemProperties.failOnProblems)
    }

    val recreateCache: Boolean
        get() = systemPropertyFlag(SystemProperties.recreateCache)
=======
    val settingsDirectory: File
        get() = buildLayout.settingsDir
>>>>>>> 1f81c511

    val rootDirectory: File
        get() = buildLayout.rootDirectory

    val isRefreshDependencies
        get() = startParameter.isRefreshDependencies

    val requestedTaskNames: List<String> by unsafeLazy {
        startParameter.taskNames
    }

    val instantExecutionCacheKey: String by unsafeLazy {
        // The following characters are not valid in task names
        // and can be used as separators: /, \, :, <, >, ", ?, *, |
        // except we also accept qualified task names with :, so colon is out.
        val cacheKey = StringBuilder()
        requestedTaskNames.joinTo(cacheKey, separator = "/")
        val excludedTaskNames = startParameter.excludedTaskNames
        if (excludedTaskNames.isNotEmpty()) {
            excludedTaskNames.joinTo(cacheKey, prefix = "<", separator = "/")
        }
        val taskNames = requestedTaskNames.asSequence() + excludedTaskNames.asSequence()
        val hasRelativeTaskName = taskNames.any { !it.startsWith(':') }
        if (hasRelativeTaskName) {
            // Because unqualified task names are resolved relative to the enclosing
            // sub-project according to `invocationDirectory`,
            // the relative invocation directory information must be part of the key.
            relativeChildPathOrNull(startParameter.currentDir, rootDirectory)?.let { relativeSubDir ->
                cacheKey.append('*')
                cacheKey.append(relativeSubDir)
            }
        }
        createCompactMD5(cacheKey.toString())
    }

    /**
     * Returns the path of [target] relative to [base] if
     * [target] is a child of [base] or `null` otherwise.
     */
    private
    fun relativeChildPathOrNull(target: File, base: File): String? =
        GFileUtils.relativePathOf(target, base)
            .takeIf { !it.startsWith('.') }

    private
    fun systemPropertyFlag(propertyName: String): Boolean =
        systemProperty(propertyName)?.toBoolean() ?: false

    private
    fun systemProperty(propertyName: String) =
        startParameter.systemPropertiesArgs[propertyName] ?: System.getProperty(propertyName)
}<|MERGE_RESOLUTION|>--- conflicted
+++ resolved
@@ -30,7 +30,6 @@
     private val startParameter: StartParameter
 ) {
 
-<<<<<<< HEAD
     val isEnabled: Boolean by unsafeLazy {
         systemPropertyFlag(SystemProperties.isEnabled)
     }
@@ -50,10 +49,9 @@
 
     val recreateCache: Boolean
         get() = systemPropertyFlag(SystemProperties.recreateCache)
-=======
+
     val settingsDirectory: File
         get() = buildLayout.settingsDir
->>>>>>> 1f81c511
 
     val rootDirectory: File
         get() = buildLayout.rootDirectory
